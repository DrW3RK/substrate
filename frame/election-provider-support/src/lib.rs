// This file is part of Substrate.

// Copyright (C) 2020 Parity Technologies (UK) Ltd.
// SPDX-License-Identifier: Apache-2.0

// Licensed under the Apache License, Version 2.0 (the "License");
// you may not use this file except in compliance with the License.
// You may obtain a copy of the License at
//
// 	http://www.apache.org/licenses/LICENSE-2.0
//
// Unless required by applicable law or agreed to in writing, software
// distributed under the License is distributed on an "AS IS" BASIS,
// WITHOUT WARRANTIES OR CONDITIONS OF ANY KIND, either express or implied.
// See the License for the specific language governing permissions and
// limitations under the License.

//! Primitive traits for providing election functionality.
//!
//! This crate provides two traits that could interact to enable extensible election functionality
//! within FRAME pallets.
//!
//! Something that will provide the functionality of election will implement [`ElectionProvider`],
//! whilst needing an associated [`ElectionProvider::DataProvider`], which needs to be fulfilled by
//! an entity implementing [`ElectionDataProvider`]. Most often, *the data provider is* the receiver
//! of the election, resulting in a diagram as below:
//!
//! ```ignore
//!                                         ElectionDataProvider
//!                          <------------------------------------------+
//!                          |                                          |
//!                          v                                          |
//!                    +-----+----+                              +------+---+
//!                    |          |                              |          |
//! pallet-do-election |          |                              |          | pallet-needs-election
//!                    |          |                              |          |
//!                    |          |                              |          |
//!                    +-----+----+                              +------+---+
//!                          |                                          ^
//!                          |                                          |
//!                          +------------------------------------------+
//!                                         ElectionProvider
//! ```
//!
//! > It could also be possible that a third party pallet (C), provides the data of election to an
//! > election provider (B), which then passes the election result to another pallet (A).
//!
//! ## Election Types
//!
//! Typically, two types of elections exist:
//!
//! 1. **Stateless**: Election data is provided, and the election result is immediately ready.
//! 2. **Stateful**: Election data is is queried ahead of time, and the election result might be
//!    ready some number of blocks in the future.
//!
//! To accommodate both type of elections in one trait, the traits lean toward **stateful
//! election**, as it is more general than the stateless. This is why [`ElectionProvider::elect`]
//! has no parameters. All value and type parameter must be provided by the [`ElectionDataProvider`]
//! trait, even if the election happens immediately.
//!
//! ## Election Data
//!
//! The data associated with an election, essentially what the [`ElectionDataProvider`] must convey
//! is as follows:
//!
//! 1. A list of voters, with their stake.
//! 2. A list of targets (i.e. _candidates_).
//! 3. A number of desired targets to be elected (i.e. _winners_)
//!
//! In addition to that, the [`ElectionDataProvider`] must also hint [`ElectionProvider`] at when
//! the next election might happen ([`ElectionDataProvider::next_election_prediction`]). A stateless
//! election provider would probably ignore this. A stateful election provider can use this to
//! prepare the election result in advance.
//!
//! Nonetheless, an [`ElectionProvider`] shan't rely on this and should preferably provide some
//! means of fallback election as well, in case the `elect` was called immaturely early.
//!
//! ## Example
//!
//! ```rust
//! # use frame_election_provider_support::{*, data_provider};
//! # use sp_npos_elections::{Support, Assignment};
//!
//! type AccountId = u64;
//! type Balance = u64;
//! type BlockNumber = u32;
//!
//! mod data_provider_mod {
//!     use super::*;
//!
//!     pub trait Config: Sized {
//!         type ElectionProvider: ElectionProvider<
//!             AccountId,
//!             BlockNumber,
//!             DataProvider = Module<Self>,
//!         >;
//!     }
//!
//!     pub struct Module<T: Config>(std::marker::PhantomData<T>);
//!
//!     impl<T: Config> ElectionDataProvider<AccountId, BlockNumber> for Module<T> {
//!         const MAXIMUM_VOTES_PER_VOTER: u32 = 1;
//!         fn desired_targets() -> data_provider::Result<u32> {
//!             Ok(1)
//!         }
//!         fn voters(maybe_max_len: Option<usize>)
//!         -> data_provider::Result<Vec<(AccountId, VoteWeight, Vec<AccountId>)>>
//!         {
//!             Ok(Default::default())
//!         }
//!         fn targets(maybe_max_len: Option<usize>) -> data_provider::Result<Vec<AccountId>> {
//!             Ok(vec![10, 20, 30])
//!         }
//!         fn next_election_prediction(now: BlockNumber) -> BlockNumber {
//!             0
//!         }
//!     }
//! }
//!
//!
//! mod generic_election_provider {
//!     use super::*;
//!
//!     pub struct GenericElectionProvider<T: Config>(std::marker::PhantomData<T>);
//!
//!     pub trait Config {
//!         type DataProvider: ElectionDataProvider<AccountId, BlockNumber>;
//!     }
//!
//!     impl<T: Config> ElectionProvider<AccountId, BlockNumber> for GenericElectionProvider<T> {
//!         type Error = &'static str;
//!         type DataProvider = T::DataProvider;
//!
//!         fn elect() -> Result<Supports<AccountId>, Self::Error> {
//!             Self::DataProvider::targets(None)
//!                 .map_err(|_| "failed to elect")
//!                 .map(|t| vec![(t[0], Support::default())])
//!         }
//!     }
//! }
//!
//! mod runtime {
//!     use super::generic_election_provider;
//!     use super::data_provider_mod;
//!     use super::AccountId;
//!
//!     struct Runtime;
//!     impl generic_election_provider::Config for Runtime {
//!         type DataProvider = data_provider_mod::Module<Runtime>;
//!     }
//!
//!     impl data_provider_mod::Config for Runtime {
//!         type ElectionProvider = generic_election_provider::GenericElectionProvider<Runtime>;
//!     }
//!
//! }
//!
//! # fn main() {}
//! ```

#![cfg_attr(not(feature = "std"), no_std)]

pub mod onchain;
use frame_support::traits::Get;
use sp_std::{fmt::Debug, prelude::*};

/// Re-export some type as they are used in the interface.
pub use sp_arithmetic::PerThing;
pub use sp_npos_elections::{
	Assignment, ElectionResult, ExtendedBalance, IdentifierT, PerThing128, Support, Supports,
	VoteWeight,
};

/// Types that are used by the data provider trait.
pub mod data_provider {
	/// Alias for the result type of the election data provider.
	pub type Result<T> = sp_std::result::Result<T, &'static str>;
}

/// Something that can provide the data to an [`ElectionProvider`].
pub trait ElectionDataProvider<AccountId, BlockNumber> {
	/// Maximum number of votes per voter that this data provider is providing.
	const MAXIMUM_VOTES_PER_VOTER: u32;

	/// All possible targets for the election, i.e. the candidates.
	///
	/// If `maybe_max_len` is `Some(v)` then the resulting vector MUST NOT be longer than `v` items
	/// long.
	///
	/// This should be implemented as a self-weighing function. The implementor should register its
	/// appropriate weight at the end of execution with the system pallet directly.
	fn targets(maybe_max_len: Option<usize>) -> data_provider::Result<Vec<AccountId>>;

	/// All possible voters for the election.
	///
	/// Note that if a notion of self-vote exists, it should be represented here.
	///
	/// If `maybe_max_len` is `Some(v)` then the resulting vector MUST NOT be longer than `v` items
	/// long.
	///
	/// This should be implemented as a self-weighing function. The implementor should register its
	/// appropriate weight at the end of execution with the system pallet directly.
	fn voters(
		maybe_max_len: Option<usize>,
	) -> data_provider::Result<Vec<(AccountId, VoteWeight, Vec<AccountId>)>>;

	/// The number of targets to elect.
	///
	/// This should be implemented as a self-weighing function. The implementor should register its
	/// appropriate weight at the end of execution with the system pallet directly.
	fn desired_targets() -> data_provider::Result<u32>;

	/// Provide a best effort prediction about when the next election is about to happen.
	///
	/// In essence, the implementor should predict with this function when it will trigger the
	/// [`ElectionProvider::elect`].
	///
	/// This is only useful for stateful election providers.
	fn next_election_prediction(now: BlockNumber) -> BlockNumber;

	/// Utility function only to be used in benchmarking scenarios, to be implemented optionally,
	/// else a noop.
	#[cfg(any(feature = "runtime-benchmarks", test))]
	fn put_snapshot(
		_voters: Vec<(AccountId, VoteWeight, Vec<AccountId>)>,
		_targets: Vec<AccountId>,
		_target_stake: Option<VoteWeight>,
	) {
	}

	/// Utility function only to be used in benchmarking scenarios, to be implemented optionally,
	/// else a noop.
	///
	/// Same as `put_snapshot`, but can add a single voter one by one.
	#[cfg(any(feature = "runtime-benchmarks", test))]
	fn add_voter(_voter: AccountId, _weight: VoteWeight, _targets: Vec<AccountId>) {}

	/// Utility function only to be used in benchmarking scenarios, to be implemented optionally,
	/// else a noop.
	///
	/// Same as `put_snapshot`, but can add a single voter one by one.
	#[cfg(any(feature = "runtime-benchmarks", test))]
	fn add_target(_target: AccountId) {}

	/// Clear all voters and targets.
	#[cfg(any(feature = "runtime-benchmarks", test))]
	fn clear() {}
}

#[cfg(feature = "std")]
impl<AccountId, BlockNumber> ElectionDataProvider<AccountId, BlockNumber> for () {
	const MAXIMUM_VOTES_PER_VOTER: u32 = 0;
	fn targets(_maybe_max_len: Option<usize>) -> data_provider::Result<Vec<AccountId>> {
		Ok(Default::default())
	}
	fn voters(
		_maybe_max_len: Option<usize>,
	) -> data_provider::Result<Vec<(AccountId, VoteWeight, Vec<AccountId>)>> {
		Ok(Default::default())
	}
	fn desired_targets() -> data_provider::Result<u32> {
		Ok(Default::default())
	}
	fn next_election_prediction(now: BlockNumber) -> BlockNumber {
		now
	}
}

/// Something that can compute the result of an election and pass it back to the caller.
///
/// This trait only provides an interface to _request_ an election, i.e.
/// [`ElectionProvider::elect`]. That data required for the election need to be passed to the
/// implemented of this trait through [`ElectionProvider::DataProvider`].
pub trait ElectionProvider<AccountId, BlockNumber> {
	/// The error type that is returned by the provider.
	type Error: Debug;

	/// The data provider of the election.
	type DataProvider: ElectionDataProvider<AccountId, BlockNumber>;

	/// Elect a new set of winners.
	///
	/// The result is returned in a target major format, namely as vector of supports.
	///
	/// This should be implemented as a self-weighing function. The implementor should register its
	/// appropriate weight at the end of execution with the system pallet directly.
	fn elect() -> Result<Supports<AccountId>, Self::Error>;
}

#[cfg(feature = "std")]
impl<AccountId, BlockNumber> ElectionProvider<AccountId, BlockNumber> for () {
	type Error = &'static str;
	type DataProvider = ();

	fn elect() -> Result<Supports<AccountId>, Self::Error> {
		Err("<() as ElectionProvider> cannot do anything.")
	}
}

<<<<<<< HEAD
/// A utility trait for something to implement `ElectionDataProvider` in a sensible way.
///
/// This is generic over `AccountId` and it can represent a validator, a nominator, or any other
/// entity.
///
/// To simplify the trait, the `VoteWeight` is hardcoded as the weight of each entity. The weights
/// are ascending, the higher, the better. In the long term, if this trait ends up having use cases
/// outside of the election context, it is easy enough to make it generic over the `VoteWeight`.
///
/// Something that implements this trait will do a best-effort sort over ids, and thus can be
/// used on the implementing side of [`ElectionDataProvider`].
pub trait SortedListProvider<AccountId> {
	/// The list's error type.
	type Error;

	/// An iterator over the list, which can have `take` called on it.
	fn iter() -> Box<dyn Iterator<Item = AccountId>>;

	/// The current count of ids in the list.
	fn count() -> u32;

	/// Return true if the list already contains `id`.
	fn contains(id: &AccountId) -> bool;

	/// Hook for inserting a new id.
	fn on_insert(id: AccountId, weight: VoteWeight) -> Result<(), Self::Error>;

	/// Hook for updating a single id.
	fn on_update(id: &AccountId, weight: VoteWeight);

	/// Hook for removing am id from the list.
	fn on_remove(id: &AccountId);

	/// Regenerate this list from scratch. Returns the count of items inserted.
	///
	/// This should typically only be used at a runtime upgrade.
	fn regenerate(
		all: impl IntoIterator<Item = AccountId>,
		weight_of: Box<dyn Fn(&AccountId) -> VoteWeight>,
	) -> u32;

	/// Remove the list and all its associated storage items.
	fn clear();

	/// Sanity check internal state of list. Only meant for debug compilation.
	fn sanity_check() -> Result<(), &'static str>;

	/// If `who` changes by the returned amount they are guaranteed to have a worst case change
	/// in their list position.
	#[cfg(feature = "runtime-benchmarks")]
	fn weight_update_worst_case(_who: &AccountId, _is_increase: bool) -> VoteWeight {
		VoteWeight::MAX
	}
}

/// Something that can provide the `VoteWeight` of an account. Similar to [`ElectionProvider`] and
/// [`ElectionDataProvider`], this should typically be implementing by whoever is supposed to *use*
/// `SortedListProvider`.
pub trait VoteWeightProvider<AccountId> {
	/// Get the current `VoteWeight` of `who`.
	fn vote_weight(who: &AccountId) -> VoteWeight;

	/// For tests and benchmarks, set the `VoteWeight`.
	#[cfg(any(feature = "runtime-benchmarks", test))]
	fn set_vote_weight_of(_: &AccountId, _: VoteWeight) {}
=======
/// Something that can compute the result to an NPoS solution.
pub trait NposSolver {
	/// The account identifier type of this solver.
	type AccountId: sp_npos_elections::IdentifierT;
	/// The accuracy of this solver. This will affect the accuracy of the output.
	type Accuracy: PerThing128;
	/// The error type of this implementation.
	type Error: sp_std::fmt::Debug + sp_std::cmp::PartialEq;

	/// Solve an NPoS solution with the given `voters`, `targets`, and select `to_elect` count
	/// of `targets`.
	fn solve(
		to_elect: usize,
		targets: Vec<Self::AccountId>,
		voters: Vec<(Self::AccountId, VoteWeight, Vec<Self::AccountId>)>,
	) -> Result<ElectionResult<Self::AccountId, Self::Accuracy>, Self::Error>;
}

/// A wrapper for [`sp_npos_elections::seq_phragmen`] that implements [`super::NposSolver`]. See the
/// documentation of [`sp_npos_elections::seq_phragmen`] for more info.
pub struct SequentialPhragmen<AccountId, Accuracy, Balancing = ()>(
	sp_std::marker::PhantomData<(AccountId, Accuracy, Balancing)>,
);

impl<
		AccountId: IdentifierT,
		Accuracy: PerThing128,
		Balancing: Get<Option<(usize, ExtendedBalance)>>,
	> NposSolver for SequentialPhragmen<AccountId, Accuracy, Balancing>
{
	type AccountId = AccountId;
	type Accuracy = Accuracy;
	type Error = sp_npos_elections::Error;
	fn solve(
		winners: usize,
		targets: Vec<Self::AccountId>,
		voters: Vec<(Self::AccountId, VoteWeight, Vec<Self::AccountId>)>,
	) -> Result<ElectionResult<Self::AccountId, Self::Accuracy>, Self::Error> {
		sp_npos_elections::seq_phragmen(winners, targets, voters, Balancing::get())
	}
}

/// A wrapper for [`sp_npos_elections::phragmms`] that implements [`NposSolver`]. See the
/// documentation of [`sp_npos_elections::phragmms`] for more info.
pub struct PhragMMS<AccountId, Accuracy, Balancing = ()>(
	sp_std::marker::PhantomData<(AccountId, Accuracy, Balancing)>,
);

impl<
		AccountId: IdentifierT,
		Accuracy: PerThing128,
		Balancing: Get<Option<(usize, ExtendedBalance)>>,
	> NposSolver for PhragMMS<AccountId, Accuracy, Balancing>
{
	type AccountId = AccountId;
	type Accuracy = Accuracy;
	type Error = sp_npos_elections::Error;
	fn solve(
		winners: usize,
		targets: Vec<Self::AccountId>,
		voters: Vec<(Self::AccountId, VoteWeight, Vec<Self::AccountId>)>,
	) -> Result<ElectionResult<Self::AccountId, Self::Accuracy>, Self::Error> {
		sp_npos_elections::phragmms(winners, targets, voters, Balancing::get())
	}
>>>>>>> 7fbec2f9
}<|MERGE_RESOLUTION|>--- conflicted
+++ resolved
@@ -297,7 +297,6 @@
 	}
 }
 
-<<<<<<< HEAD
 /// A utility trait for something to implement `ElectionDataProvider` in a sensible way.
 ///
 /// This is generic over `AccountId` and it can represent a validator, a nominator, or any other
@@ -363,7 +362,8 @@
 	/// For tests and benchmarks, set the `VoteWeight`.
 	#[cfg(any(feature = "runtime-benchmarks", test))]
 	fn set_vote_weight_of(_: &AccountId, _: VoteWeight) {}
-=======
+}
+
 /// Something that can compute the result to an NPoS solution.
 pub trait NposSolver {
 	/// The account identifier type of this solver.
@@ -428,5 +428,4 @@
 	) -> Result<ElectionResult<Self::AccountId, Self::Accuracy>, Self::Error> {
 		sp_npos_elections::phragmms(winners, targets, voters, Balancing::get())
 	}
->>>>>>> 7fbec2f9
 }