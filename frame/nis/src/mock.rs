--- conflicted
+++ resolved
@@ -129,13 +129,8 @@
 	pub static Target: Perquintill = Perquintill::zero();
 	pub const MinReceipt: Perquintill = Perquintill::from_percent(1);
 	pub const ThawThrottle: (Perquintill, u64) = (Perquintill::from_percent(25), 5);
-<<<<<<< HEAD
-	pub static MaxIntakeWeight: Weight = Weight::from_ref_time(2_000_000_000_000);
+	pub static MaxIntakeWeight: Weight = Weight::from_parts(2_000_000_000_000, 0);
 	pub const HoldReason: HoldIdentifier = HoldIdentifier::Nis;
-=======
-	pub static MaxIntakeWeight: Weight = Weight::from_parts(2_000_000_000_000, 0);
-	pub const ReserveId: [u8; 8] = *b"py/nis  ";
->>>>>>> e8f5bc17
 }
 
 ord_parameter_types! {
