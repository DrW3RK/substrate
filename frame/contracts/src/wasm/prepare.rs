--- conflicted
+++ resolved
@@ -335,25 +335,6 @@
 					imported_mem_type = Some(memory_type);
 					continue;
 				},
-<<<<<<< HEAD
-			};
-
-			let Type::Function(ref func_ty) = types
-				.get(*type_idx as usize)
-				.ok_or("validation: import entry points to a non-existent type")?;
-
-			if !T::ChainExtension::enabled()
-				&& import.field().as_bytes() == b"seal_call_chain_extension"
-			{
-				return Err("module uses chain extensions but chain extensions are disabled");
-			}
-
-			if import_fn_banlist.iter().any(|f| import.field().as_bytes() == *f)
-				|| !C::can_satisfy(import.module().as_bytes(), import.field().as_bytes(), func_ty)
-			{
-				return Err("module imports a non-existent function");
-=======
->>>>>>> 992601b0
 			}
 		}
 		Ok(imported_mem_type)
