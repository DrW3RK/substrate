// This file is part of Substrate.

// Copyright (C) 2021-2022 Parity Technologies (UK) Ltd.
// SPDX-License-Identifier: Apache-2.0

// Licensed under the Apache License, Version 2.0 (the "License");
// you may not use this file except in compliance with the License.
// You may obtain a copy of the License at
//
// 	http://www.apache.org/licenses/LICENSE-2.0
//
// Unless required by applicable law or agreed to in writing, software
// distributed under the License is distributed on an "AS IS" BASIS,
// WITHOUT WARRANTIES OR CONDITIONS OF ANY KIND, either express or implied.
// See the License for the specific language governing permissions and
// limitations under the License.

use super::*;
use codec::{Decode, Encode, MaxEncodedLen};
use enumflags2::{bitflags, BitFlags};
use frame_support::{
	traits::{ConstU32, Get},
	BoundedVec, CloneNoBound, PartialEqNoBound, RuntimeDebugNoBound,
};
use scale_info::{
	build::{Fields, Variants},
	meta_type, Path, Type, TypeInfo, TypeParameter,
};
use sp_runtime::{traits::Zero, RuntimeDebug};
use sp_std::{fmt::Debug, iter::once, ops::Add, prelude::*};

/// Either underlying data blob if it is at most 32 bytes, or a hash of it. If the data is greater
/// than 32-bytes then it will be truncated when encoding.
///
/// Can also be `None`.
#[derive(Clone, Eq, PartialEq, RuntimeDebug, MaxEncodedLen)]
pub enum Data {
	/// No data here.
	None,
	/// The data is stored directly.
	Raw(BoundedVec<u8, ConstU32<32>>),
	/// Only the Blake2 hash of the data is stored. The preimage of the hash may be retrieved
	/// through some hash-lookup service.
	BlakeTwo256([u8; 32]),
	/// Only the SHA2-256 hash of the data is stored. The preimage of the hash may be retrieved
	/// through some hash-lookup service.
	Sha256([u8; 32]),
	/// Only the Keccak-256 hash of the data is stored. The preimage of the hash may be retrieved
	/// through some hash-lookup service.
	Keccak256([u8; 32]),
	/// Only the SHA3-256 hash of the data is stored. The preimage of the hash may be retrieved
	/// through some hash-lookup service.
	ShaThree256([u8; 32]),
}

impl Data {
	pub fn is_none(&self) -> bool {
		self == &Data::None
	}
}

impl Decode for Data {
	fn decode<I: codec::Input>(input: &mut I) -> sp_std::result::Result<Self, codec::Error> {
		let b = input.read_byte()?;
		Ok(match b {
			0 => Data::None,
			n @ 1..=33 => {
				let mut r: BoundedVec<_, _> = vec![0u8; n as usize - 1]
					.try_into()
					.expect("bound checked in match arm condition; qed");
				input.read(&mut r[..])?;
				Data::Raw(r)
			},
			34 => Data::BlakeTwo256(<[u8; 32]>::decode(input)?),
			35 => Data::Sha256(<[u8; 32]>::decode(input)?),
			36 => Data::Keccak256(<[u8; 32]>::decode(input)?),
			37 => Data::ShaThree256(<[u8; 32]>::decode(input)?),
			_ => return Err(codec::Error::from("invalid leading byte")),
		})
	}
}

impl Encode for Data {
	fn encode(&self) -> Vec<u8> {
		match self {
			Data::None => vec![0u8; 1],
			Data::Raw(ref x) => {
				let l = x.len().min(32);
				let mut r = vec![l as u8 + 1; l + 1];
				r[1..].copy_from_slice(&x[..l as usize]);
				r
			},
			Data::BlakeTwo256(ref h) => once(34u8).chain(h.iter().cloned()).collect(),
			Data::Sha256(ref h) => once(35u8).chain(h.iter().cloned()).collect(),
			Data::Keccak256(ref h) => once(36u8).chain(h.iter().cloned()).collect(),
			Data::ShaThree256(ref h) => once(37u8).chain(h.iter().cloned()).collect(),
		}
	}
}
impl codec::EncodeLike for Data {}

/// Add a Raw variant with the given index and a fixed sized byte array
macro_rules! data_raw_variants {
    ($variants:ident, $(($index:literal, $size:literal)),* ) => {
		$variants
		$(
			.variant(concat!("Raw", stringify!($size)), |v| v
				.index($index)
				.fields(Fields::unnamed().field(|f| f.ty::<[u8; $size]>()))
			)
		)*
    }
}

impl TypeInfo for Data {
	type Identity = Self;

	fn type_info() -> Type {
		let variants = Variants::new().variant("None", |v| v.index(0));

		// create a variant for all sizes of Raw data from 0-32
		let variants = data_raw_variants!(
			variants,
			(1, 0),
			(2, 1),
			(3, 2),
			(4, 3),
			(5, 4),
			(6, 5),
			(7, 6),
			(8, 7),
			(9, 8),
			(10, 9),
			(11, 10),
			(12, 11),
			(13, 12),
			(14, 13),
			(15, 14),
			(16, 15),
			(17, 16),
			(18, 17),
			(19, 18),
			(20, 19),
			(21, 20),
			(22, 21),
			(23, 22),
			(24, 23),
			(25, 24),
			(26, 25),
			(27, 26),
			(28, 27),
			(29, 28),
			(30, 29),
			(31, 30),
			(32, 31),
			(33, 32)
		);

		let variants = variants
			.variant("BlakeTwo256", |v| {
				v.index(34).fields(Fields::unnamed().field(|f| f.ty::<[u8; 32]>()))
			})
			.variant("Sha256", |v| {
				v.index(35).fields(Fields::unnamed().field(|f| f.ty::<[u8; 32]>()))
			})
			.variant("Keccak256", |v| {
				v.index(36).fields(Fields::unnamed().field(|f| f.ty::<[u8; 32]>()))
			})
			.variant("ShaThree256", |v| {
				v.index(37).fields(Fields::unnamed().field(|f| f.ty::<[u8; 32]>()))
			});

		Type::builder().path(Path::new("Data", module_path!())).variant(variants)
	}
}

impl Default for Data {
	fn default() -> Self {
		Self::None
	}
}

/// An identifier for a single name registrar/identity verification service.
pub type RegistrarIndex = u32;

/// An attestation of a registrar over how accurate some `IdentityInfo` is in describing an account.
///
/// NOTE: Registrars may pay little attention to some fields. Registrars may want to make clear
/// which fields their attestation is relevant for by off-chain means.
#[derive(Copy, Clone, Encode, Decode, Eq, PartialEq, RuntimeDebug, MaxEncodedLen, TypeInfo)]
pub enum Judgement<Balance: Encode + Decode + MaxEncodedLen + Copy + Clone + Debug + Eq + PartialEq>
{
	/// The default value; no opinion is held.
	Unknown,
	/// No judgement is yet in place, but a deposit is reserved as payment for providing one.
	FeePaid(Balance),
	/// The data appears to be reasonably acceptable in terms of its accuracy, however no in depth
	/// checks (such as in-person meetings or formal KYC) have been conducted.
	Reasonable,
	/// The target is known directly by the registrar and the registrar can fully attest to the
	/// the data's accuracy.
	KnownGood,
	/// The data was once good but is currently out of date. There is no malicious intent in the
	/// inaccuracy. This judgement can be removed through updating the data.
	OutOfDate,
	/// The data is imprecise or of sufficiently low-quality to be problematic. It is not
	/// indicative of malicious intent. This judgement can be removed through updating the data.
	LowQuality,
	/// The data is erroneous. This may be indicative of malicious intent. This cannot be removed
	/// except by the registrar.
	Erroneous,
}

impl<Balance: Encode + Decode + MaxEncodedLen + Copy + Clone + Debug + Eq + PartialEq>
	Judgement<Balance>
{
	/// Returns `true` if this judgement is indicative of a deposit being currently held. This means
	/// it should not be cleared or replaced except by an operation which utilizes the deposit.
	pub(crate) fn has_deposit(&self) -> bool {
		match self {
			Judgement::FeePaid(_) => true,
			_ => false,
		}
	}

	/// Returns `true` if this judgement is one that should not be generally be replaced outside
	/// of specialized handlers. Examples include "malicious" judgements and deposit-holding
	/// judgements.
	pub(crate) fn is_sticky(&self) -> bool {
		match self {
			Judgement::FeePaid(_) | Judgement::Erroneous => true,
			_ => false,
		}
	}
}

/// The fields that we use to identify the owner of an account with. Each corresponds to a field
/// in the `IdentityInfo` struct.
#[bitflags]
#[repr(u64)]
#[derive(Clone, Copy, PartialEq, Eq, RuntimeDebug, TypeInfo)]
pub enum IdentityField {
	Display = 0b0000000000000000000000000000000000000000000000000000000000000001,
	Legal = 0b0000000000000000000000000000000000000000000000000000000000000010,
	Web = 0b0000000000000000000000000000000000000000000000000000000000000100,
	Riot = 0b0000000000000000000000000000000000000000000000000000000000001000,
	Email = 0b0000000000000000000000000000000000000000000000000000000000010000,
	PgpFingerprint = 0b0000000000000000000000000000000000000000000000000000000000100000,
	Image = 0b0000000000000000000000000000000000000000000000000000000001000000,
	Twitter = 0b0000000000000000000000000000000000000000000000000000000010000000,
}

/// Wrapper type for `BitFlags<IdentityField>` that implements `Codec`.
#[derive(Clone, Copy, PartialEq, Default, RuntimeDebug)]
pub struct IdentityFields(pub BitFlags<IdentityField>);

impl MaxEncodedLen for IdentityFields {
	fn max_encoded_len() -> usize {
		u64::max_encoded_len()
	}
}

impl Eq for IdentityFields {}
impl Encode for IdentityFields {
	fn using_encoded<R, F: FnOnce(&[u8]) -> R>(&self, f: F) -> R {
		self.0.bits().using_encoded(f)
	}
}
impl Decode for IdentityFields {
	fn decode<I: codec::Input>(input: &mut I) -> sp_std::result::Result<Self, codec::Error> {
		let field = u64::decode(input)?;
		Ok(Self(<BitFlags<IdentityField>>::from_bits(field as u64).map_err(|_| "invalid value")?))
	}
}
impl TypeInfo for IdentityFields {
	type Identity = Self;

	fn type_info() -> Type {
		Type::builder()
			.path(Path::new("BitFlags", module_path!()))
			.type_params(vec![TypeParameter::new("T", Some(meta_type::<IdentityField>()))])
			.composite(Fields::unnamed().field(|f| f.ty::<u64>().type_name("IdentityField")))
	}
}

/// Information concerning the identity of the controller of an account.
///
/// NOTE: This should be stored at the end of the storage item to facilitate the addition of extra
/// fields in a backwards compatible way through a specialized `Decode` impl.
#[derive(
	CloneNoBound, Encode, Decode, Eq, MaxEncodedLen, PartialEqNoBound, RuntimeDebugNoBound, TypeInfo,
)]
#[codec(mel_bound())]
#[cfg_attr(test, derive(frame_support::DefaultNoBound))]
#[scale_info(skip_type_params(FieldLimit))]
pub struct IdentityInfo<FieldLimit: Get<u32>> {
	/// Additional fields of the identity that are not catered for with the struct's explicit
	/// fields.
	pub additional: BoundedVec<(Data, Data), FieldLimit>,

	/// A reasonable display name for the controller of the account. This should be whatever it is
	/// that it is typically known as and should not be confusable with other entities, given
	/// reasonable context.
	///
	/// Stored as UTF-8.
	pub display: Data,

	/// The full legal name in the local jurisdiction of the entity. This might be a bit
	/// long-winded.
	///
	/// Stored as UTF-8.
	pub legal: Data,

	/// A representative website held by the controller of the account.
	///
	/// NOTE: `https://` is automatically prepended.
	///
	/// Stored as UTF-8.
	pub web: Data,

	/// The Riot/Matrix handle held by the controller of the account.
	///
	/// Stored as UTF-8.
	pub riot: Data,

	/// The email address of the controller of the account.
	///
	/// Stored as UTF-8.
	pub email: Data,

	/// The PGP/GPG public key of the controller of the account.
	pub pgp_fingerprint: Option<[u8; 20]>,

	/// A graphic image representing the controller of the account. Should be a company,
	/// organization or project logo or a headshot in the case of a human.
	pub image: Data,

	/// The Twitter identity. The leading `@` character may be elided.
	pub twitter: Data,
}

impl<FieldLimit: Get<u32>> IdentityInfo<FieldLimit> {
	pub(crate) fn fields(&self) -> IdentityFields {
		let mut res = <BitFlags<IdentityField>>::empty();
<<<<<<< HEAD
		if self.display != Data::None {
			res.insert(IdentityField::Display);
		}
		if self.legal != Data::None {
			res.insert(IdentityField::Legal);
		}
		if self.web != Data::None {
			res.insert(IdentityField::Web);
		}
		if self.riot != Data::None {
			res.insert(IdentityField::Riot);
		}
		if self.email != Data::None {
=======
		if !self.display.is_none() {
			res.insert(IdentityField::Display);
		}
		if !self.legal.is_none() {
			res.insert(IdentityField::Legal);
		}
		if !self.web.is_none() {
			res.insert(IdentityField::Web);
		}
		if !self.riot.is_none() {
			res.insert(IdentityField::Riot);
		}
		if !self.email.is_none() {
>>>>>>> de8b34c8
			res.insert(IdentityField::Email);
		}
		if self.pgp_fingerprint.is_some() {
			res.insert(IdentityField::PgpFingerprint);
		}
<<<<<<< HEAD
		if self.image != Data::None {
			res.insert(IdentityField::Image);
		}
		if self.twitter != Data::None {
=======
		if !self.image.is_none() {
			res.insert(IdentityField::Image);
		}
		if !self.twitter.is_none() {
>>>>>>> de8b34c8
			res.insert(IdentityField::Twitter);
		}
		IdentityFields(res)
	}
}

/// Information concerning the identity of the controller of an account.
///
/// NOTE: This is stored separately primarily to facilitate the addition of extra fields in a
/// backwards compatible way through a specialized `Decode` impl.
#[derive(
	CloneNoBound, Encode, Eq, MaxEncodedLen, PartialEqNoBound, RuntimeDebugNoBound, TypeInfo,
)]
#[codec(mel_bound())]
#[scale_info(skip_type_params(MaxJudgements, MaxAdditionalFields))]
pub struct Registration<
	Balance: Encode + Decode + MaxEncodedLen + Copy + Clone + Debug + Eq + PartialEq,
	MaxJudgements: Get<u32>,
	MaxAdditionalFields: Get<u32>,
> {
	/// Judgements from the registrars on this identity. Stored ordered by `RegistrarIndex`. There
	/// may be only a single judgement from each registrar.
	pub judgements: BoundedVec<(RegistrarIndex, Judgement<Balance>), MaxJudgements>,

	/// Amount held on deposit for this information.
	pub deposit: Balance,

	/// Information on the identity.
	pub info: IdentityInfo<MaxAdditionalFields>,
}

impl<
		Balance: Encode + Decode + MaxEncodedLen + Copy + Clone + Debug + Eq + PartialEq + Zero + Add,
		MaxJudgements: Get<u32>,
		MaxAdditionalFields: Get<u32>,
	> Registration<Balance, MaxJudgements, MaxAdditionalFields>
{
	pub(crate) fn total_deposit(&self) -> Balance {
		self.deposit +
			self.judgements
				.iter()
				.map(|(_, ref j)| if let Judgement::FeePaid(fee) = j { *fee } else { Zero::zero() })
				.fold(Zero::zero(), |a, i| a + i)
	}
}

impl<
		Balance: Encode + Decode + MaxEncodedLen + Copy + Clone + Debug + Eq + PartialEq,
		MaxJudgements: Get<u32>,
		MaxAdditionalFields: Get<u32>,
	> Decode for Registration<Balance, MaxJudgements, MaxAdditionalFields>
{
	fn decode<I: codec::Input>(input: &mut I) -> sp_std::result::Result<Self, codec::Error> {
		let (judgements, deposit, info) = Decode::decode(&mut AppendZerosInput::new(input))?;
		Ok(Self { judgements, deposit, info })
	}
}

/// Information concerning a registrar.
#[derive(Clone, Encode, Decode, Eq, PartialEq, RuntimeDebug, MaxEncodedLen, TypeInfo)]
pub struct RegistrarInfo<
	Balance: Encode + Decode + Clone + Debug + Eq + PartialEq,
	AccountId: Encode + Decode + Clone + Debug + Eq + PartialEq,
> {
	/// The account of the registrar.
	pub account: AccountId,

	/// Amount required to be given to the registrar for them to provide judgement.
	pub fee: Balance,

	/// Relevant fields for this registrar. Registrar judgements are limited to attestations on
	/// these fields.
	pub fields: IdentityFields,
}

#[cfg(test)]
mod tests {
	use super::*;

	#[test]
	fn manual_data_type_info() {
		let mut registry = scale_info::Registry::new();
		let type_id = registry.register_type(&scale_info::meta_type::<Data>());
		let registry: scale_info::PortableRegistry = registry.into();
		let type_info = registry.resolve(type_id.id()).unwrap();

		let check_type_info = |data: &Data| {
			let variant_name = match data {
				Data::None => "None".to_string(),
				Data::BlakeTwo256(_) => "BlakeTwo256".to_string(),
				Data::Sha256(_) => "Sha256".to_string(),
				Data::Keccak256(_) => "Keccak256".to_string(),
				Data::ShaThree256(_) => "ShaThree256".to_string(),
				Data::Raw(bytes) => format!("Raw{}", bytes.len()),
			};
			if let scale_info::TypeDef::Variant(variant) = type_info.type_def() {
				let variant = variant
					.variants()
					.iter()
					.find(|v| v.name() == &variant_name)
					.expect(&format!("Expected to find variant {}", variant_name));

				let field_arr_len = variant
					.fields()
					.first()
					.and_then(|f| registry.resolve(f.ty().id()))
					.map(|ty| {
						if let scale_info::TypeDef::Array(arr) = ty.type_def() {
							arr.len()
						} else {
							panic!("Should be an array type")
						}
					})
					.unwrap_or(0);

				let encoded = data.encode();
				assert_eq!(encoded[0], variant.index());
				assert_eq!(encoded.len() as u32 - 1, field_arr_len);
			} else {
				panic!("Should be a variant type")
			};
		};

		let mut data = vec![
			Data::None,
			Data::BlakeTwo256(Default::default()),
			Data::Sha256(Default::default()),
			Data::Keccak256(Default::default()),
			Data::ShaThree256(Default::default()),
		];

		// A Raw instance for all possible sizes of the Raw data
		for n in 0..32 {
			data.push(Data::Raw(vec![0u8; n as usize].try_into().unwrap()))
		}

		for d in data.iter() {
			check_type_info(d);
		}
	}
}<|MERGE_RESOLUTION|>--- conflicted
+++ resolved
@@ -342,21 +342,6 @@
 impl<FieldLimit: Get<u32>> IdentityInfo<FieldLimit> {
 	pub(crate) fn fields(&self) -> IdentityFields {
 		let mut res = <BitFlags<IdentityField>>::empty();
-<<<<<<< HEAD
-		if self.display != Data::None {
-			res.insert(IdentityField::Display);
-		}
-		if self.legal != Data::None {
-			res.insert(IdentityField::Legal);
-		}
-		if self.web != Data::None {
-			res.insert(IdentityField::Web);
-		}
-		if self.riot != Data::None {
-			res.insert(IdentityField::Riot);
-		}
-		if self.email != Data::None {
-=======
 		if !self.display.is_none() {
 			res.insert(IdentityField::Display);
 		}
@@ -370,23 +355,15 @@
 			res.insert(IdentityField::Riot);
 		}
 		if !self.email.is_none() {
->>>>>>> de8b34c8
 			res.insert(IdentityField::Email);
 		}
 		if self.pgp_fingerprint.is_some() {
 			res.insert(IdentityField::PgpFingerprint);
 		}
-<<<<<<< HEAD
-		if self.image != Data::None {
-			res.insert(IdentityField::Image);
-		}
-		if self.twitter != Data::None {
-=======
 		if !self.image.is_none() {
 			res.insert(IdentityField::Image);
 		}
 		if !self.twitter.is_none() {
->>>>>>> de8b34c8
 			res.insert(IdentityField::Twitter);
 		}
 		IdentityFields(res)
