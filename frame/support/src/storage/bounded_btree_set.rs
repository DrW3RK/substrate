--- conflicted
+++ resolved
@@ -323,16 +323,6 @@
 	use sp_io::TestExternalities;
 
 	#[crate::storage_alias]
-<<<<<<< HEAD
-	type Foo = Value<Prefix, BoundedBTreeSet<u32, ConstU32<7>>>;
-
-	#[crate::storage_alias]
-	type FooMap = Map<Prefix, Twox128, u32, BoundedBTreeSet<u32, ConstU32<7>>>;
-
-	#[crate::storage_alias]
-	type FooDoubleMap =
-		DoubleMap<Prefix, Twox128, u32, Twox128, u32, BoundedBTreeSet<u32, ConstU32<7>>>;
-=======
 	type Foo = StorageValue<Prefix, BoundedBTreeSet<u32, ConstU32<7>>>;
 
 	#[crate::storage_alias]
@@ -341,7 +331,6 @@
 	#[crate::storage_alias]
 	type FooDoubleMap =
 		StorageDoubleMap<Prefix, Twox128, u32, Twox128, u32, BoundedBTreeSet<u32, ConstU32<7>>>;
->>>>>>> 24bea4c3
 
 	fn set_from_keys<T>(keys: &[T]) -> BTreeSet<T>
 	where
