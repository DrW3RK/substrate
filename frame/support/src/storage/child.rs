--- conflicted
+++ resolved
@@ -70,11 +70,6 @@
 		ChildType::ParentSized => None,
 		ChildType::Mmr => {
 			let storage_key = child_info.storage_key();
-<<<<<<< HEAD
-			// QUESTION define a get sp_io function
-			// that also decode the fetched encoded value.
-			unimplemented!()
-=======
 			sp_io::mmr_child_storage::get(storage_key, at).and_then(|v| {
 				Decode::decode(&mut &v[..]).map(Some).unwrap_or_else(|_| {
 					// TODO #3700: error should be handleable.
@@ -87,7 +82,6 @@
 					None
 				})
 			})
->>>>>>> 026c3cb1
 		},
 	}
 }
