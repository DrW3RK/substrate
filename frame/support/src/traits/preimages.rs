--- conflicted
+++ resolved
@@ -133,8 +133,6 @@
 		}
 	}
 
-<<<<<<< HEAD
-=======
 	/// Returns the hash to lookup the preimage.
 	///
 	/// If this is a `Bounded::Inline`, `None` is returned as no lookup is required.
@@ -146,7 +144,6 @@
 		}
 	}
 
->>>>>>> 4fadc98e
 	/// Returns the length of the preimage or `None` if the length is unknown.
 	pub fn len(&self) -> Option<u32> {
 		match self {
