// This file is part of Substrate.

// Copyright (C) 2017-2022 Parity Technologies (UK) Ltd.
// SPDX-License-Identifier: Apache-2.0

// Licensed under the Apache License, Version 2.0 (the "License");
// you may not use this file except in compliance with the License.
// You may obtain a copy of the License at
//
// 	http://www.apache.org/licenses/LICENSE-2.0
//
// Unless required by applicable law or agreed to in writing, software
// distributed under the License is distributed on an "AS IS" BASIS,
// WITHOUT WARRANTIES OR CONDITIONS OF ANY KIND, either express or implied.
// See the License for the specific language governing permissions and
// limitations under the License.

//! Various basic types for use in the assets pallet.

use super::*;
use frame_support::{
	pallet_prelude::*,
	traits::{fungible, tokens::BalanceConversion},
};
use sp_runtime::{traits::Convert, FixedPointNumber, FixedPointOperand, FixedU128};

pub(super) type DepositBalanceOf<T, I = ()> =
	<<T as Config<I>>::Currency as Currency<<T as SystemConfig>::AccountId>>::Balance;
pub(super) type AssetAccountOf<T, I> =
	AssetAccount<<T as Config<I>>::Balance, DepositBalanceOf<T, I>, <T as Config<I>>::Extra>;

/// AssetStatus holds the current state of the asset. It could either be Live and available for use,
/// or in a Destroying state.
#[derive(Clone, Encode, Decode, Eq, PartialEq, RuntimeDebug, MaxEncodedLen, TypeInfo)]
pub(super) enum AssetStatus {
	/// The asset is active and able to be used.
	Live,
	/// Whether the asset is frozen for non-admin transfers.
	Frozen,
	/// The asset is currently being destroyed, and all actions are no longer permitted on the
	/// asset. Once set to `Destroying`, the asset can never transition back to a `Live` state.
	Destroying,
}

#[derive(Clone, Encode, Decode, Eq, PartialEq, RuntimeDebug, MaxEncodedLen, TypeInfo)]
pub struct AssetDetails<Balance, AccountId, DepositBalance> {
	/// Can change `owner`, `issuer`, `freezer` and `admin` accounts.
	pub(super) owner: AccountId,
	/// Can mint tokens.
	pub(super) issuer: AccountId,
	/// Can thaw tokens, force transfers and burn tokens from any account.
	pub(super) admin: AccountId,
	/// Can freeze tokens.
	pub(super) freezer: AccountId,
	/// The total supply across all accounts.
	pub(super) supply: Balance,
	/// The balance deposited for this asset. This pays for the data stored here.
	pub(super) deposit: DepositBalance,
	/// The ED for virtual accounts.
	pub(super) min_balance: Balance,
	/// If `true`, then any account with this asset is given a provider reference. Otherwise, it
	/// requires a consumer reference.
	pub(super) is_sufficient: bool,
	/// The total number of accounts.
	pub(super) accounts: u32,
	/// The total number of accounts for which we have placed a self-sufficient reference.
	pub(super) sufficients: u32,
	/// The total number of approvals.
	pub(super) approvals: u32,
	/// The status of the asset
	pub(super) status: AssetStatus,
}

/// Data concerning an approval.
#[derive(Clone, Encode, Decode, Eq, PartialEq, RuntimeDebug, Default, MaxEncodedLen, TypeInfo)]
pub struct Approval<Balance, DepositBalance> {
	/// The amount of funds approved for the balance transfer from the owner to some delegated
	/// target.
	pub(super) amount: Balance,
	/// The amount reserved on the owner's account to hold this item in storage.
	pub(super) deposit: DepositBalance,
}

#[test]
fn ensure_bool_decodes_to_consumer_or_sufficient() {
	assert_eq!(false.encode(), ExistenceReason::<()>::Consumer.encode());
	assert_eq!(true.encode(), ExistenceReason::<()>::Sufficient.encode());
}

#[derive(Clone, Encode, Decode, Eq, PartialEq, RuntimeDebug, MaxEncodedLen, TypeInfo)]
pub enum ExistenceReason<Balance> {
	#[codec(index = 0)]
	Consumer,
	#[codec(index = 1)]
	Sufficient,
	#[codec(index = 2)]
	DepositHeld(Balance),
	#[codec(index = 3)]
	DepositRefunded,
}

impl<Balance> ExistenceReason<Balance> {
	pub(crate) fn take_deposit(&mut self) -> Option<Balance> {
		if !matches!(self, ExistenceReason::DepositHeld(_)) {
			return None
		}
		if let ExistenceReason::DepositHeld(deposit) =
			sp_std::mem::replace(self, ExistenceReason::DepositRefunded)
		{
			Some(deposit)
		} else {
			None
		}
	}
}

#[derive(Clone, Encode, Decode, Eq, PartialEq, RuntimeDebug, MaxEncodedLen, TypeInfo)]
pub struct AssetAccount<Balance, DepositBalance, Extra> {
	/// The balance.
	pub(super) balance: Balance,
	/// Whether the account is frozen.
	pub(super) is_frozen: bool,
	/// The reason for the existence of the account.
	pub(super) reason: ExistenceReason<DepositBalance>,
	/// Additional "sidecar" data, in case some other pallet wants to use this storage item.
	pub(super) extra: Extra,
}

#[derive(Clone, Encode, Decode, Eq, PartialEq, Default, RuntimeDebug, MaxEncodedLen, TypeInfo)]
pub struct AssetMetadata<DepositBalance, BoundedString> {
	/// The balance deposited for this metadata.
	///
	/// This pays for the data stored in this struct.
	pub(super) deposit: DepositBalance,
	/// The user friendly name of this asset. Limited in length by `StringLimit`.
	pub(super) name: BoundedString,
	/// The ticker symbol for this asset. Limited in length by `StringLimit`.
	pub(super) symbol: BoundedString,
	/// The number of decimals this asset uses to represent one unit.
	pub(super) decimals: u8,
	/// Whether the asset metadata may be changed by a non Force origin.
	pub(super) is_frozen: bool,
}

<<<<<<< HEAD
/// Witness data for the destroy transactions.
#[derive(Copy, Clone, Encode, Decode, Eq, PartialEq, RuntimeDebug)]
pub struct DestroyWitness {
	/// The number of accounts holding the asset.
	#[codec(compact)]
	pub(super) accounts: u32,
	/// The number of accounts holding the asset with a self-sufficient reference.
	#[codec(compact)]
	pub(super) sufficients: u32,
	/// The number of transfer-approvals of the asset.
	#[codec(compact)]
	pub(super) approvals: u32,
=======
/// Trait for allowing a minimum balance on the account to be specified, beyond the
/// `minimum_balance` of the asset. This is additive - the `minimum_balance` of the asset must be
/// met *and then* anything here in addition.
pub trait FrozenBalance<AssetId, AccountId, Balance> {
	/// Return the frozen balance.
	///
	/// Generally, the balance of every account must be at least the sum of this (if `Some`) and
	/// the asset's `minimum_balance` (the latter since there may be complications to destroying an
	/// asset's account completely).
	///
	/// Under normal behaviour, the account balance should not go below the sum of this (if `Some`)
	/// and the asset's minimum balance. However, the account balance may reasonably begin below
	/// this sum (e.g. if less than the sum had ever been transferred into the account).
	///
	/// In special cases (privileged intervention) the account balance may also go below the sum.
	///
	/// If `None` is returned, then nothing special is enforced.
	fn frozen_balance(asset: AssetId, who: &AccountId) -> Option<Balance>;

	/// Called after an account has been removed.
	///
	/// NOTE: It is possible that the asset does no longer exist when this hook is called.
	fn died(asset: AssetId, who: &AccountId);
}

impl<AssetId, AccountId, Balance> FrozenBalance<AssetId, AccountId, Balance> for () {
	fn frozen_balance(_: AssetId, _: &AccountId) -> Option<Balance> {
		None
	}
	fn died(_: AssetId, _: &AccountId) {}
}

#[derive(Copy, Clone, PartialEq, Eq)]
pub(super) struct TransferFlags {
	/// The debited account must stay alive at the end of the operation; an error is returned if
	/// this cannot be achieved legally.
	pub(super) keep_alive: bool,
	/// Less than the amount specified needs be debited by the operation for it to be considered
	/// successful. If `false`, then the amount debited will always be at least the amount
	/// specified.
	pub(super) best_effort: bool,
	/// Any additional funds debited (due to minimum balance requirements) should be burned rather
	/// than credited to the destination account.
	pub(super) burn_dust: bool,
>>>>>>> e5d5d88d
}

#[derive(Copy, Clone, PartialEq, Eq)]
pub(super) struct DebitFlags {
	/// The debited account must stay alive at the end of the operation; an error is returned if
	/// this cannot be achieved legally.
	pub(super) keep_alive: bool,
	/// Ignore the freezer. Don't set this to true unless you actually are the underlying freezer.
	pub(super) ignore_freezer: bool,
}

<<<<<<< HEAD
impl From<WhenDust> for DebitFlags {
	fn from(death: WhenDust) -> Self {
		Self {
			keep_alive: death.keep_alive(),
			ignore_freezer: false,
		}
=======
impl From<TransferFlags> for DebitFlags {
	fn from(f: TransferFlags) -> Self {
		Self { keep_alive: f.keep_alive, best_effort: f.best_effort }
	}
}

/// Possible errors when converting between external and asset balances.
#[derive(Eq, PartialEq, Copy, Clone, RuntimeDebug, Encode, Decode)]
pub enum ConversionError {
	/// The external minimum balance must not be zero.
	MinBalanceZero,
	/// The asset is not present in storage.
	AssetMissing,
	/// The asset is not sufficient and thus does not have a reliable `min_balance` so it cannot be
	/// converted.
	AssetNotSufficient,
}

// Type alias for `frame_system`'s account id.
type AccountIdOf<T> = <T as frame_system::Config>::AccountId;
// This pallet's asset id and balance type.
type AssetIdOf<T, I> = <T as Config<I>>::AssetId;
type AssetBalanceOf<T, I> = <T as Config<I>>::Balance;
// Generic fungible balance type.
type BalanceOf<F, T> = <F as fungible::Inspect<AccountIdOf<T>>>::Balance;

/// Converts a balance value into an asset balance based on the ratio between the fungible's
/// minimum balance and the minimum asset balance.
pub struct BalanceToAssetBalance<F, T, CON, I = ()>(PhantomData<(F, T, CON, I)>);
impl<F, T, CON, I> BalanceConversion<BalanceOf<F, T>, AssetIdOf<T, I>, AssetBalanceOf<T, I>>
	for BalanceToAssetBalance<F, T, CON, I>
where
	F: fungible::Inspect<AccountIdOf<T>>,
	T: Config<I>,
	I: 'static,
	CON: Convert<BalanceOf<F, T>, AssetBalanceOf<T, I>>,
	BalanceOf<F, T>: FixedPointOperand + Zero,
	AssetBalanceOf<T, I>: FixedPointOperand + Zero,
{
	type Error = ConversionError;

	/// Convert the given balance value into an asset balance based on the ratio between the
	/// fungible's minimum balance and the minimum asset balance.
	///
	/// Will return `Err` if the asset is not found, not sufficient or the fungible's minimum
	/// balance is zero.
	fn to_asset_balance(
		balance: BalanceOf<F, T>,
		asset_id: AssetIdOf<T, I>,
	) -> Result<AssetBalanceOf<T, I>, ConversionError> {
		let asset = Asset::<T, I>::get(asset_id).ok_or(ConversionError::AssetMissing)?;
		// only sufficient assets have a min balance with reliable value
		ensure!(asset.is_sufficient, ConversionError::AssetNotSufficient);
		let min_balance = CON::convert(F::minimum_balance());
		// make sure we don't divide by zero
		ensure!(!min_balance.is_zero(), ConversionError::MinBalanceZero);
		let balance = CON::convert(balance);
		// balance * asset.min_balance / min_balance
		Ok(FixedU128::saturating_from_rational(asset.min_balance, min_balance)
			.saturating_mul_int(balance))
>>>>>>> e5d5d88d
	}
}<|MERGE_RESOLUTION|>--- conflicted
+++ resolved
@@ -142,20 +142,6 @@
 	pub(super) is_frozen: bool,
 }
 
-<<<<<<< HEAD
-/// Witness data for the destroy transactions.
-#[derive(Copy, Clone, Encode, Decode, Eq, PartialEq, RuntimeDebug)]
-pub struct DestroyWitness {
-	/// The number of accounts holding the asset.
-	#[codec(compact)]
-	pub(super) accounts: u32,
-	/// The number of accounts holding the asset with a self-sufficient reference.
-	#[codec(compact)]
-	pub(super) sufficients: u32,
-	/// The number of transfer-approvals of the asset.
-	#[codec(compact)]
-	pub(super) approvals: u32,
-=======
 /// Trait for allowing a minimum balance on the account to be specified, beyond the
 /// `minimum_balance` of the asset. This is additive - the `minimum_balance` of the asset must be
 /// met *and then* anything here in addition.
@@ -200,7 +186,6 @@
 	/// Any additional funds debited (due to minimum balance requirements) should be burned rather
 	/// than credited to the destination account.
 	pub(super) burn_dust: bool,
->>>>>>> e5d5d88d
 }
 
 #[derive(Copy, Clone, PartialEq, Eq)]
@@ -212,14 +197,15 @@
 	pub(super) ignore_freezer: bool,
 }
 
-<<<<<<< HEAD
 impl From<WhenDust> for DebitFlags {
 	fn from(death: WhenDust) -> Self {
 		Self {
 			keep_alive: death.keep_alive(),
 			ignore_freezer: false,
 		}
-=======
+    }
+}
+
 impl From<TransferFlags> for DebitFlags {
 	fn from(f: TransferFlags) -> Self {
 		Self { keep_alive: f.keep_alive, best_effort: f.best_effort }
@@ -280,6 +266,5 @@
 		// balance * asset.min_balance / min_balance
 		Ok(FixedU128::saturating_from_rational(asset.min_balance, min_balance)
 			.saturating_mul_int(balance))
->>>>>>> e5d5d88d
 	}
 }