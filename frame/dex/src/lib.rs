// This file is part of Substrate.

// Copyright (C) 2022 Parity Technologies (UK) Ltd.
// SPDX-License-Identifier: Apache-2.0

// Licensed under the Apache License, Version 2.0 (the "License");
// you may not use this file except in compliance with the License.
// You may obtain a copy of the License at
//
// 	http://www.apache.org/licenses/LICENSE-2.0
//
// Unless required by applicable law or agreed to in writing, software
// distributed under the License is distributed on an "AS IS" BASIS,
// WITHOUT WARRANTIES OR CONDITIONS OF ANY KIND, either express or implied.
// See the License for the specific language governing permissions and
// limitations under the License.

#![cfg_attr(not(feature = "std"), no_std)]
use frame_support::traits::Incrementable;

#[cfg(feature = "runtime-benchmarks")]
mod benchmarking;

mod types;
pub mod weights;

#[cfg(test)]
mod tests;

#[cfg(test)]
mod mock;

pub use pallet::*;
pub use types::*;
pub use weights::WeightInfo;

// https://docs.uniswap.org/protocol/V2/concepts/protocol-overview/smart-contracts#minimum-liquidity
// TODO: make it configurable
// TODO: more specific error codes.
pub const MIN_LIQUIDITY: u64 = 1;

#[frame_support::pallet]
pub mod pallet {
	use super::*;
	use frame_support::{pallet_prelude::*, sp_io};
	use frame_system::pallet_prelude::*;

	use frame_support::{
		traits::{
			fungible::{Inspect as InspectFungible, Transfer as TransferFungible},
			fungibles::{metadata::Mutate as MutateMetadata, Create, Inspect, Mutate, Transfer},
		},
		PalletId,
	};
	use sp_runtime::{
		helpers_128bit::multiply_by_rational_with_rounding,
		traits::{AccountIdConversion, AtLeast32BitUnsigned, IntegerSquareRoot, One, Zero},
		Rounding,
	};

	#[pallet::pallet]
	pub struct Pallet<T>(_);

	#[pallet::config]
	pub trait Config: frame_system::Config {
		type RuntimeEvent: From<Event<Self>> + IsType<<Self as frame_system::Config>::RuntimeEvent>;

		/// Units are 10ths of a percent
		type Fee: Get<u64>;

		type Currency: InspectFungible<Self::AccountId, Balance = Self::AssetBalance>
			+ TransferFungible<Self::AccountId>;

		type AssetBalance: AtLeast32BitUnsigned
			+ codec::FullCodec
			+ Copy
			+ MaybeSerializeDeserialize
			+ sp_std::fmt::Debug
			+ From<u64>
			+ Into<u128>
			+ TypeInfo
			+ MaxEncodedLen;

		type AssetId: Member
			+ Parameter
			+ Copy
			+ From<u32>
			+ MaybeSerializeDeserialize
			+ MaxEncodedLen
			+ PartialOrd
			+ TypeInfo;

		type PoolAssetId: Member
			+ Parameter
			+ Copy
			+ From<u32>
			+ MaybeSerializeDeserialize
			+ MaxEncodedLen
			+ PartialOrd
			+ TypeInfo
			+ Incrementable;

		type Assets: Inspect<Self::AccountId, AssetId = Self::AssetId, Balance = Self::AssetBalance>
			+ Transfer<Self::AccountId>;

		type PoolAssets: Inspect<Self::AccountId, AssetId = Self::PoolAssetId, Balance = Self::AssetBalance>
			+ Create<Self::AccountId>
			+ Mutate<Self::AccountId>
			+ MutateMetadata<Self::AccountId>
			+ Transfer<Self::AccountId>;

		/// The dex's pallet id, used for deriving its sovereign account ID.
		#[pallet::constant]
		type PalletId: Get<PalletId>;

		/// Weight information for extrinsics in this pallet.
		type WeightInfo: WeightInfo;
	}

	pub type BalanceOf<T> = <<T as Config>::Currency as InspectFungible<
		<T as frame_system::Config>::AccountId,
	>>::Balance;

	pub type AssetBalanceOf<T> =
		<<T as Config>::Assets as Inspect<<T as frame_system::Config>::AccountId>>::Balance;

	pub type PoolIdOf<T> =
		(MultiAssetId<<T as Config>::AssetId>, MultiAssetId<<T as Config>::AssetId>);

	#[pallet::storage]
	pub type Pools<T: Config> = StorageMap<
		_,
		Blake2_128Concat,
		PoolIdOf<T>,
		PoolInfo<T::AccountId, T::PoolAssetId>,
		OptionQuery,
	>;

	/// Stores the `PoolAssetId` that is going to be used for the next lp token.
	/// This gets incremented whenever a new lp pool is created.
	#[pallet::storage]
	pub type NextPoolAssetId<T: Config> = StorageValue<_, T::PoolAssetId, OptionQuery>;

	// Pallet's events.
	#[pallet::event]
	#[pallet::generate_deposit(pub(super) fn deposit_event)]
	pub enum Event<T: Config> {
		PoolCreated {
			creator: T::AccountId,
			pool_id: PoolIdOf<T>,
			lp_token: T::PoolAssetId,
		},
		LiquidityAdded {
			who: T::AccountId,
			mint_to: T::AccountId,
			pool_id: PoolIdOf<T>,
			amount1_provided: AssetBalanceOf<T>,
			amount2_provided: AssetBalanceOf<T>,
			lp_token: T::PoolAssetId,
			lp_token_minted: AssetBalanceOf<T>,
		},
		LiquidityRemoved {
			who: T::AccountId,
			withdraw_to: T::AccountId,
			pool_id: PoolIdOf<T>,
			amount1: AssetBalanceOf<T>,
			amount2: AssetBalanceOf<T>,
			lp_token: T::PoolAssetId,
			lp_token_burned: AssetBalanceOf<T>,
		},
		SwapExecuted {
			who: T::AccountId,
			send_to: T::AccountId,
			asset1: MultiAssetId<T::AssetId>,
			asset2: MultiAssetId<T::AssetId>,
			pool_id: PoolIdOf<T>,
			amount_in: AssetBalanceOf<T>,
			amount_out: AssetBalanceOf<T>,
		},
	}

	// Your Pallet's error messages.
	#[pallet::error]
	pub enum Error<T> {
		/// Provided assets are equal.
		EqualAssets,
		/// Pool already exists.
		PoolExists,
		/// Desired amount can't be zero.
		WrongDesiredAmount,
		/// The deadline has already passed.
		DeadlinePassed,
		/// The pool doesn't exist.
		PoolNotFound,
		/// An overflow happened.
		Overflow,
		/// Insufficient amount provided for the first token in the pair.
		InsufficientAmountParam1,
		/// Insufficient amount provided for the second token in the pair.
		InsufficientAmountParam2,
		/// Optimal calculated amount is less than desired.
		OptimalAmountLessThanDesired,
		/// Insufficient liquidity minted.
		InsufficientLiquidityMinted,
		/// Asked liquidity can't be zero.
		ZeroLiquidity,
		/// Amount can't be zero.
		ZeroAmount,
		/// Calculated amount out is less than min desired.
		InsufficientOutputAmount,
		/// Insufficient liquidity in the pool.
		InsufficientLiquidity,
		/// Excessive input amount.
		ExcessiveInputAmount,
		/// Only pools with native on one side are valid.
		PoolMustContainNativeCurrency,
	}

	// Pallet's callable functions.
	#[pallet::call]
	impl<T: Config> Pallet<T> {
		#[pallet::weight(T::WeightInfo::create_pool())]
		pub fn create_pool(
			origin: OriginFor<T>,
			asset1: MultiAssetId<T::AssetId>,
			asset2: MultiAssetId<T::AssetId>,
		) -> DispatchResult {
			let sender = ensure_signed(origin)?;
			ensure!(asset1 != asset2, Error::<T>::EqualAssets);

			let pool_id = Self::get_pool_id(asset1, asset2);
			let (asset1, _asset2) = pool_id;

			if asset1 != MultiAssetId::Native {
				Err(Error::<T>::PoolMustContainNativeCurrency)?;
			}

			ensure!(!Pools::<T>::contains_key(&pool_id), Error::<T>::PoolExists);

			let pool_account = Self::get_pool_account(pool_id);
			let lp_token = NextPoolAssetId::<T>::get().unwrap_or(T::PoolAssetId::initial_value());

			let next_lp_token_id = lp_token.increment();
			NextPoolAssetId::<T>::set(Some(next_lp_token_id));

			T::PoolAssets::create(lp_token, pool_account.clone(), true, MIN_LIQUIDITY.into())?;
			T::PoolAssets::set(lp_token, &pool_account, "LP".into(), "LP".into(), 0)?;

			let pool_info = PoolInfo { owner: sender.clone(), lp_token };

			Pools::<T>::insert(pool_id, pool_info);

			Self::deposit_event(Event::PoolCreated { creator: sender, pool_id, lp_token });

			Ok(())
		}

		#[pallet::weight(T::WeightInfo::add_liquidity())]
		pub fn add_liquidity(
			origin: OriginFor<T>,
			asset1: MultiAssetId<T::AssetId>,
			asset2: MultiAssetId<T::AssetId>,
			amount1_desired: AssetBalanceOf<T>,
			amount2_desired: AssetBalanceOf<T>,
			amount1_min: AssetBalanceOf<T>,
			amount2_min: AssetBalanceOf<T>,
			mint_to: T::AccountId,
			deadline: T::BlockNumber,
			keep_alive: bool,
		) -> DispatchResult {
			let sender = ensure_signed(origin)?;

			let pool_id = Self::get_pool_id(asset1, asset2);
			let (asset1, asset2) = pool_id;

			ensure!(
				amount1_desired > Zero::zero() && amount2_desired > Zero::zero(),
				Error::<T>::WrongDesiredAmount
			);

			let now = frame_system::Pallet::<T>::block_number();
			ensure!(deadline >= now, Error::<T>::DeadlinePassed);

			let maybe_pool = Pools::<T>::get(pool_id);
			let pool = maybe_pool.as_ref().ok_or(Error::<T>::PoolNotFound)?;

			let amount1: AssetBalanceOf<T>;
			let amount2: AssetBalanceOf<T>;

			let pool_account = Self::get_pool_account(pool_id);
			let reserve1 = Self::get_balance(&pool_account, asset1);
			let reserve2 = Self::get_balance(&pool_account, asset2);

			if reserve1.is_zero() && reserve2.is_zero() {
				amount1 = amount1_desired;
				amount2 = amount2_desired;
			} else {
				let amount2_optimal = Self::quote(&amount1_desired, &reserve1, &reserve2)?;

				if amount2_optimal <= amount2_desired {
					ensure!(
						amount2_optimal >= amount2_min,
						Error::<T>::InsufficientAmountParam2
					);
					amount1 = amount1_desired;
					amount2 = amount2_optimal;
				} else {
					let amount1_optimal = Self::quote(&amount2_desired, &reserve2, &reserve1)?;
					ensure!(
						amount1_optimal <= amount1_desired,
						Error::<T>::OptimalAmountLessThanDesired
					);
					ensure!(
						amount1_optimal >= amount1_min,
						Error::<T>::InsufficientAmountParam1
					);
					amount1 = amount1_optimal;
					amount2 = amount2_desired;
				}
			}

<<<<<<< HEAD
			Self::transfer(asset1, &sender, &pool_account, amount1, keep_alive)?;
			Self::transfer(asset2, &sender, &pool_account, amount2, keep_alive)?;
=======
				let pallet_account = Self::account_id();
				Self::transfer(asset1, &sender, &pallet_account, amount1, keep_alive)?;
				Self::transfer(asset2, &sender, &pallet_account, amount2, keep_alive)?;

				let total_supply = T::PoolAssets::total_issuance(pool.lp_token);

				let lp_token_amount: AssetBalanceOf<T>;
				if total_supply.is_zero() {
					lp_token_amount = Self::calc_lp_amount_for_zero_supply(&amount1, &amount2)?;
					T::PoolAssets::mint_into(pool.lp_token, &pallet_account, MIN_LIQUIDITY.into())?;
				} else {
					let side1 = Self::mul_div(&amount1, &total_supply, &reserve1)?;
					let side2 = Self::mul_div(&amount2, &total_supply, &reserve2)?;
					lp_token_amount = side1.min(side2);
				}
>>>>>>> 7009fc11

			let total_supply = T::PoolAssets::total_issuance(pool.lp_token);

			let lp_token_amount: AssetBalanceOf<T>;
			if total_supply.is_zero() {
				lp_token_amount = amount1
					.checked_mul(&amount2)
					.ok_or(Error::<T>::Overflow)?
					.integer_sqrt()
					.checked_sub(&MIN_LIQUIDITY.into())
					.ok_or(Error::<T>::Overflow)?;
				T::PoolAssets::mint_into(pool.lp_token, &pool_account, MIN_LIQUIDITY.into())?;
			} else {
				let side1 = amount1
					.checked_mul(&total_supply)
					.ok_or(Error::<T>::Overflow)?
					.checked_div(&reserve1)
					.ok_or(Error::<T>::Overflow)?;

				let side2 = amount2
					.checked_mul(&total_supply)
					.ok_or(Error::<T>::Overflow)?
					.checked_div(&reserve2)
					.ok_or(Error::<T>::Overflow)?;

				lp_token_amount = side1.min(side2);
			}

			ensure!(
				lp_token_amount > MIN_LIQUIDITY.into(),
				Error::<T>::InsufficientLiquidityMinted
			);

			T::PoolAssets::mint_into(pool.lp_token, &mint_to, lp_token_amount)?;

			Self::deposit_event(Event::LiquidityAdded {
				who: sender,
				mint_to,
				pool_id,
				amount1_provided: amount1,
				amount2_provided: amount2,
				lp_token: pool.lp_token,
				lp_token_minted: lp_token_amount,
			});

			Ok(())
		}

		#[pallet::weight(T::WeightInfo::remove_liquidity())]
		pub fn remove_liquidity(
			origin: OriginFor<T>,
			asset1: MultiAssetId<T::AssetId>,
			asset2: MultiAssetId<T::AssetId>,
			lp_token_burn: AssetBalanceOf<T>,
			amount1_min_receive: AssetBalanceOf<T>,
			amount2_min_receive: AssetBalanceOf<T>,
			withdraw_to: T::AccountId,
			deadline: T::BlockNumber,
		) -> DispatchResult {
			let sender = ensure_signed(origin)?;

			let pool_id = Self::get_pool_id(asset1, asset2);
			let (asset1, asset2) = pool_id;

			ensure!(lp_token_burn > Zero::zero(), Error::<T>::ZeroLiquidity);

			let now = frame_system::Pallet::<T>::block_number();
			ensure!(deadline >= now, Error::<T>::DeadlinePassed);

			let maybe_pool = Pools::<T>::get(pool_id);
			let pool = maybe_pool.as_ref().ok_or(Error::<T>::PoolNotFound)?;

			let pool_account = Self::get_pool_account(pool_id);
			T::PoolAssets::transfer(
				pool.lp_token,
				&sender,
				&pool_account,
				lp_token_burn,
				false, // LP tokens should not be sufficient assets so can't kill account
			)?;

			let reserve1 = Self::get_balance(&pool_account, asset1);
			let reserve2 = Self::get_balance(&pool_account, asset2);

			let total_supply = T::PoolAssets::total_issuance(pool.lp_token);

<<<<<<< HEAD
			let amount1 = lp_token_burn
				.checked_mul(&reserve1)
				.ok_or(Error::<T>::Overflow)?
				.checked_div(&total_supply)
				.ok_or(Error::<T>::Overflow)?;

			let amount2 = lp_token_burn
				.checked_mul(&reserve2)
				.ok_or(Error::<T>::Overflow)?
				.checked_div(&total_supply)
				.ok_or(Error::<T>::Overflow)?;
=======
				let amount1 = Self::mul_div(&lp_token_burn, &reserve1, &total_supply)?;
				let amount2 = Self::mul_div(&lp_token_burn, &reserve2, &total_supply)?;
>>>>>>> 7009fc11

			ensure!(
				!amount1.is_zero() && amount1 >= amount1_min_receive,
				Error::<T>::InsufficientAmountParam1
			);
			ensure!(
				!amount2.is_zero() && amount2 >= amount2_min_receive,
				Error::<T>::InsufficientAmountParam2
			);

			T::PoolAssets::burn_from(pool.lp_token, &pool_account, lp_token_burn)?;

			Self::transfer(asset1, &pool_account, &withdraw_to, amount1, false)?;
			Self::transfer(asset2, &pool_account, &withdraw_to, amount2, false)?;

			Self::deposit_event(Event::LiquidityRemoved {
				who: sender,
				withdraw_to,
				pool_id,
				amount1,
				amount2,
				lp_token: pool.lp_token,
				lp_token_burned: lp_token_burn,
			});

			Ok(())
		}

		#[pallet::weight(T::WeightInfo::swap_exact_tokens_for_tokens())]
		pub fn swap_exact_tokens_for_tokens(
			origin: OriginFor<T>,
			asset1: MultiAssetId<T::AssetId>,
			asset2: MultiAssetId<T::AssetId>,
			amount_in: AssetBalanceOf<T>,
			amount_out_min: AssetBalanceOf<T>,
			send_to: T::AccountId,
			deadline: T::BlockNumber,
			keep_alive: bool,
		) -> DispatchResult {
			let sender = ensure_signed(origin)?;

			let pool_id = Self::get_pool_id(asset1, asset2);

			ensure!(
				amount_in > Zero::zero() && amount_out_min > Zero::zero(),
				Error::<T>::ZeroAmount
			);

			let now = frame_system::Pallet::<T>::block_number();
			ensure!(deadline >= now, Error::<T>::DeadlinePassed);

			let pool_account = Self::get_pool_account(pool_id);
			let balance1 = Self::get_balance(&pool_account, asset1);
			let balance2 = Self::get_balance(&pool_account, asset2);
			if balance1.is_zero() {
				return Err(Error::<T>::PoolNotFound.into())
			}

			let amount_out = Self::get_amount_out(&amount_in, &balance1, &balance2)?;

			ensure!(amount_out >= amount_out_min, Error::<T>::InsufficientOutputAmount);

			Self::transfer(asset1, &sender, &pool_account, amount_in, keep_alive)?;

			ensure!(amount_out < balance2, Error::<T>::InsufficientLiquidity);

			Self::transfer(asset2, &pool_account, &send_to, amount_out, false)?;

			Self::deposit_event(Event::SwapExecuted {
				who: sender,
				send_to,
				asset1,
				asset2,
				pool_id,
				amount_in,
				amount_out,
			});

			Ok(())
		}

		#[pallet::weight(T::WeightInfo::swap_tokens_for_exact_tokens())]
		pub fn swap_tokens_for_exact_tokens(
			origin: OriginFor<T>,
			asset1: MultiAssetId<T::AssetId>,
			asset2: MultiAssetId<T::AssetId>,
			amount_out: AssetBalanceOf<T>,
			amount_in_max: AssetBalanceOf<T>,
			send_to: T::AccountId,
			deadline: T::BlockNumber,
			keep_alive: bool,
		) -> DispatchResult {
			let sender = ensure_signed(origin)?;

			ensure!(
				amount_out > Zero::zero() && amount_in_max > Zero::zero(),
				Error::<T>::ZeroAmount
			);

			let now = frame_system::Pallet::<T>::block_number();
			ensure!(deadline >= now, Error::<T>::DeadlinePassed);

			let pool_id = Self::get_pool_id(asset1, asset2);
			let pool_account = Self::get_pool_account(pool_id);

			let balance1 = Self::get_balance(&pool_account, asset1);
			let balance2 = Self::get_balance(&pool_account, asset2);
			if balance1.is_zero() {
				return Err(Error::<T>::PoolNotFound.into())
			}

			let amount_in = Self::get_amount_in(&amount_out, &balance1, &balance2)?;
			ensure!(amount_in <= amount_in_max, Error::<T>::ExcessiveInputAmount);

			Self::transfer(asset1, &sender, &pool_account, amount_in, keep_alive)?;

			ensure!(amount_out < balance2, Error::<T>::InsufficientLiquidity);

			Self::transfer(asset2, &pool_account, &send_to, amount_out, false)?;

			Self::deposit_event(Event::SwapExecuted {
				who: sender,
				send_to,
				asset1,
				asset2,
				pool_id,
				amount_in,
				amount_out,
			});

			Ok(())
		}
	}

	impl<T: Config> Pallet<T> {
		fn transfer(
			asset_id: MultiAssetId<T::AssetId>,
			from: &T::AccountId,
			to: &T::AccountId,
			amount: AssetBalanceOf<T>,
			keep_alive: bool,
		) -> Result<<T as pallet::Config>::AssetBalance, DispatchError> {
			match asset_id {
				MultiAssetId::Native => T::Currency::transfer(from, to, amount, keep_alive),
				MultiAssetId::Asset(asset_id) =>
					T::Assets::transfer(asset_id, from, to, amount, keep_alive),
			}
		}

		/// The account ID of the pool.
		///
		/// This actually does computation. If you need to keep using it, then make sure you cache
		/// the value and only call this once.
		pub fn get_pool_account(pool_id: PoolIdOf<T>) -> T::AccountId {
			let sub = sp_io::hashing::blake2_256(&Encode::encode(&pool_id)[..]);
			T::PalletId::get().into_sub_account_truncating(sub)
		}

		fn get_balance(
			owner: &T::AccountId,
			token_id: MultiAssetId<T::AssetId>,
		) -> T::AssetBalance {
			match token_id {
				MultiAssetId::Native => <<T as Config>::Currency>::balance(owner),
				MultiAssetId::Asset(token_id) => <<T as Config>::Assets>::balance(token_id, owner),
			}
		}

		/// Returns a pool id constructed from 2 sorted assets.
		pub fn get_pool_id(
			asset1: MultiAssetId<T::AssetId>,
			asset2: MultiAssetId<T::AssetId>,
		) -> PoolIdOf<T> {
			if asset1 <= asset2 {
				(asset1, asset2)
			} else {
				(asset2, asset1)
			}
		}

		pub fn quote_price(
			asset1: Option<u32>,
			asset2: Option<u32>,
			amount: u64,
		) -> Option<AssetBalanceOf<T>> {
			let into_multi = |asset| {
				if let Some(asset) = asset {
					MultiAssetId::Asset(T::AssetId::from(asset))
				} else {
					MultiAssetId::Native
				}
			};
			let asset1 = into_multi(asset1);
			let asset2 = into_multi(asset2);
			let amount = amount.into();
			let pool_id = Self::get_pool_id(asset1, asset2);
			let pool_account = Self::get_pool_account(pool_id);
			let (pool_asset1, _) = pool_id;

			let balance1 = Self::get_balance(&pool_account, asset1);
			let balance2 = Self::get_balance(&pool_account, asset2);
			if !balance1.is_zero() {
				let (reserve1, reserve2) =
					if asset1 == pool_asset1 { (balance1, balance2) } else { (balance2, balance1) };
				Self::quote(&amount, &reserve1, &reserve2).ok()
			} else {
				None
			}
		}

		/// Calculates the optimal amount from the reserves.
		pub fn quote(
			amount: &AssetBalanceOf<T>,
			reserve1: &AssetBalanceOf<T>,
			reserve2: &AssetBalanceOf<T>,
		) -> Result<AssetBalanceOf<T>, Error<T>> {
			// amount * reserve2 / reserve1
			Self::mul_div(amount, reserve2, reserve1)
		}

		fn calc_lp_amount_for_zero_supply(
			amount1: &AssetBalanceOf<T>,
			amount2: &AssetBalanceOf<T>,
		) -> Result<AssetBalanceOf<T>, Error<T>> {
			let amount1 = u128::try_from(*amount1).map_err(|_| Error::<T>::Overflow)?;
			let amount2 = u128::try_from(*amount2).map_err(|_| Error::<T>::Overflow)?;

			let result = amount1
				.checked_mul(amount2)
				.ok_or(Error::<T>::Overflow)?
				.integer_sqrt()
				.checked_sub(MIN_LIQUIDITY.into())
				.ok_or(Error::<T>::Overflow)?;

			result.try_into().map_err(|_| Error::<T>::Overflow)
		}

		fn mul_div(
			a: &AssetBalanceOf<T>,
			b: &AssetBalanceOf<T>,
			c: &AssetBalanceOf<T>,
		) -> Result<AssetBalanceOf<T>, Error<T>> {
			// amount * reserve2 / reserve1
			let result = multiply_by_rational_with_rounding(
				(*a).into(),
				(*b).into(),
				(*c).into(),
				Rounding::Down,
			)
			.ok_or(Error::<T>::Overflow)?;

			result.try_into().map_err(|_| Error::<T>::Overflow)
		}

		/// Calculates amount out
		///
		/// Given an input amount of an asset and pair reserves, returns the maximum output amount
		/// of the other asset
		pub fn get_amount_out(
			amount_in: &AssetBalanceOf<T>,
			reserve_in: &AssetBalanceOf<T>,
			reserve_out: &AssetBalanceOf<T>,
		) -> Result<AssetBalanceOf<T>, Error<T>> {
			let amount_in = u128::try_from(*amount_in).map_err(|_| Error::<T>::Overflow)?;
			let reserve_in = u128::try_from(*reserve_in).map_err(|_| Error::<T>::Overflow)?;
			let reserve_out = u128::try_from(*reserve_out).map_err(|_| Error::<T>::Overflow)?;

			if reserve_in.is_zero() || reserve_out.is_zero() {
				return Err(Error::<T>::ZeroLiquidity.into())
			}

			// TODO: could use Permill type
			let amount_in_with_fee = amount_in
				.checked_mul(1000u128 - (T::Fee::get() as u128))
				.ok_or(Error::<T>::Overflow)?;

			let numerator =
				amount_in_with_fee.checked_mul(reserve_out).ok_or(Error::<T>::Overflow)?;

			let denominator = reserve_in
				.checked_mul(1000u128)
				.ok_or(Error::<T>::Overflow)?
				.checked_add(amount_in_with_fee)
				.ok_or(Error::<T>::Overflow)?;

			let result = numerator.checked_div(denominator).ok_or(Error::<T>::Overflow)?;

			result.try_into().map_err(|_| Error::<T>::Overflow)
		}

		/// Calculates amount in
		///
		/// Given an output amount of an asset and pair reserves, returns a required input amount
		/// of the other asset
		pub fn get_amount_in(
			amount_out: &AssetBalanceOf<T>,
			reserve_in: &AssetBalanceOf<T>,
			reserve_out: &AssetBalanceOf<T>,
		) -> Result<AssetBalanceOf<T>, Error<T>> {
			let amount_out = u128::try_from(*amount_out).map_err(|_| Error::<T>::Overflow)?;
			let reserve_in = u128::try_from(*reserve_in).map_err(|_| Error::<T>::Overflow)?;
			let reserve_out = u128::try_from(*reserve_out).map_err(|_| Error::<T>::Overflow)?;

			if reserve_in.is_zero() || reserve_out.is_zero() {
				return Err(Error::<T>::ZeroLiquidity.into())
			}

			let numerator = reserve_in
				.checked_mul(amount_out)
				.ok_or(Error::<T>::Overflow)?
				.checked_mul(1000u128)
				.ok_or(Error::<T>::Overflow)?;

			let denominator = reserve_out
				.checked_sub(amount_out)
				.ok_or(Error::<T>::Overflow)?
				.checked_mul(1000u128 - T::Fee::get() as u128)
				.ok_or(Error::<T>::Overflow)?;

			let result = numerator
				.checked_div(denominator)
				.ok_or(Error::<T>::Overflow)?
				.checked_add(One::one())
				.ok_or(Error::<T>::Overflow)?;

			result.try_into().map_err(|_| Error::<T>::Overflow)
		}

		#[cfg(any(test, feature = "runtime-benchmarks"))]
		pub fn get_next_pool_asset_id() -> T::PoolAssetId {
			NextPoolAssetId::<T>::get().unwrap_or(T::PoolAssetId::initial_value())
		}
	}
}<|MERGE_RESOLUTION|>--- conflicted
+++ resolved
@@ -298,10 +298,7 @@
 				let amount2_optimal = Self::quote(&amount1_desired, &reserve1, &reserve2)?;
 
 				if amount2_optimal <= amount2_desired {
-					ensure!(
-						amount2_optimal >= amount2_min,
-						Error::<T>::InsufficientAmountParam2
-					);
+					ensure!(amount2_optimal >= amount2_min, Error::<T>::InsufficientAmountParam2);
 					amount1 = amount1_desired;
 					amount2 = amount2_optimal;
 				} else {
@@ -310,60 +307,24 @@
 						amount1_optimal <= amount1_desired,
 						Error::<T>::OptimalAmountLessThanDesired
 					);
-					ensure!(
-						amount1_optimal >= amount1_min,
-						Error::<T>::InsufficientAmountParam1
-					);
+					ensure!(amount1_optimal >= amount1_min, Error::<T>::InsufficientAmountParam1);
 					amount1 = amount1_optimal;
 					amount2 = amount2_desired;
 				}
 			}
 
-<<<<<<< HEAD
 			Self::transfer(asset1, &sender, &pool_account, amount1, keep_alive)?;
 			Self::transfer(asset2, &sender, &pool_account, amount2, keep_alive)?;
-=======
-				let pallet_account = Self::account_id();
-				Self::transfer(asset1, &sender, &pallet_account, amount1, keep_alive)?;
-				Self::transfer(asset2, &sender, &pallet_account, amount2, keep_alive)?;
-
-				let total_supply = T::PoolAssets::total_issuance(pool.lp_token);
-
-				let lp_token_amount: AssetBalanceOf<T>;
-				if total_supply.is_zero() {
-					lp_token_amount = Self::calc_lp_amount_for_zero_supply(&amount1, &amount2)?;
-					T::PoolAssets::mint_into(pool.lp_token, &pallet_account, MIN_LIQUIDITY.into())?;
-				} else {
-					let side1 = Self::mul_div(&amount1, &total_supply, &reserve1)?;
-					let side2 = Self::mul_div(&amount2, &total_supply, &reserve2)?;
-					lp_token_amount = side1.min(side2);
-				}
->>>>>>> 7009fc11
 
 			let total_supply = T::PoolAssets::total_issuance(pool.lp_token);
 
 			let lp_token_amount: AssetBalanceOf<T>;
 			if total_supply.is_zero() {
-				lp_token_amount = amount1
-					.checked_mul(&amount2)
-					.ok_or(Error::<T>::Overflow)?
-					.integer_sqrt()
-					.checked_sub(&MIN_LIQUIDITY.into())
-					.ok_or(Error::<T>::Overflow)?;
-				T::PoolAssets::mint_into(pool.lp_token, &pool_account, MIN_LIQUIDITY.into())?;
+				lp_token_amount = Self::calc_lp_amount_for_zero_supply(&amount1, &amount2)?;
+				T::PoolAssets::mint_into(pool.lp_token, &pallet_account, MIN_LIQUIDITY.into())?;
 			} else {
-				let side1 = amount1
-					.checked_mul(&total_supply)
-					.ok_or(Error::<T>::Overflow)?
-					.checked_div(&reserve1)
-					.ok_or(Error::<T>::Overflow)?;
-
-				let side2 = amount2
-					.checked_mul(&total_supply)
-					.ok_or(Error::<T>::Overflow)?
-					.checked_div(&reserve2)
-					.ok_or(Error::<T>::Overflow)?;
-
+				let side1 = Self::mul_div(&amount1, &total_supply, &reserve1)?;
+				let side2 = Self::mul_div(&amount2, &total_supply, &reserve2)?;
 				lp_token_amount = side1.min(side2);
 			}
 
@@ -425,22 +386,8 @@
 
 			let total_supply = T::PoolAssets::total_issuance(pool.lp_token);
 
-<<<<<<< HEAD
-			let amount1 = lp_token_burn
-				.checked_mul(&reserve1)
-				.ok_or(Error::<T>::Overflow)?
-				.checked_div(&total_supply)
-				.ok_or(Error::<T>::Overflow)?;
-
-			let amount2 = lp_token_burn
-				.checked_mul(&reserve2)
-				.ok_or(Error::<T>::Overflow)?
-				.checked_div(&total_supply)
-				.ok_or(Error::<T>::Overflow)?;
-=======
-				let amount1 = Self::mul_div(&lp_token_burn, &reserve1, &total_supply)?;
-				let amount2 = Self::mul_div(&lp_token_burn, &reserve2, &total_supply)?;
->>>>>>> 7009fc11
+			let amount1 = Self::mul_div(&lp_token_burn, &reserve1, &total_supply)?;
+			let amount2 = Self::mul_div(&lp_token_burn, &reserve2, &total_supply)?;
 
 			ensure!(
 				!amount1.is_zero() && amount1 >= amount1_min_receive,
