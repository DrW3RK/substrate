--- conflicted
+++ resolved
@@ -1348,15 +1348,9 @@
 	/// 1. Increment round.
 	/// 2. Change phase to [`Phase::Off`]
 	/// 3. Clear all snapshot data.
-<<<<<<< HEAD
 	fn rotate_round() {
 		// inc round.
 		<Round<T>>::mutate(|r| *r = *r + 1);
-=======
-	fn post_elect() {
-		// inc round
-		<Round<T>>::mutate(|r| *r += 1);
->>>>>>> 22248e17
 
 		// phase is off now.
 		<CurrentPhase<T>>::put(Phase::Off);
