[package]
name = "pallet-society"
version = "4.0.0-dev"
authors = ["Parity Technologies <admin@parity.io>"]
edition = "2021"
license = "Apache-2.0"
homepage = "https://substrate.io"
repository = "https://github.com/paritytech/substrate/"
description = "FRAME society pallet"
readme = "README.md"

[package.metadata.docs.rs]
targets = ["x86_64-unknown-linux-gnu"]

[dependencies]
codec = { package = "parity-scale-codec", version = "3.0.0", default-features = false, features = ["derive"] }
rand_chacha = { version = "0.2", default-features = false }
scale-info = { version = "2.0.1", default-features = false, features = ["derive"] }
<<<<<<< HEAD
sp-runtime = { version = "6.0.0", default-features = false, path = "../../primitives/runtime" }
sp-std = { version = "4.0.0", default-features = false, path = "../../primitives/std" }
sp-arithmetic = { version = "5.0.0", default-features = false, path = "../../primitives/arithmetic" }
frame-support = { version = "4.0.0-dev", default-features = false, path = "../support" }
frame-system = { version = "4.0.0-dev", default-features = false, path = "../system" }
rand_chacha = { version = "0.2", default-features = false }
hex-literal = "0.3.4"
=======
frame-support = { version = "4.0.0-dev", default-features = false, path = "../support" }
frame-system = { version = "4.0.0-dev", default-features = false, path = "../system" }
sp-runtime = { version = "6.0.0", default-features = false, path = "../../primitives/runtime" }
sp-std = { version = "4.0.0", default-features = false, path = "../../primitives/std" }
>>>>>>> e0ccd008

[dev-dependencies]
frame-support-test = { version = "3.0.0", path = "../support/test" }
pallet-balances = { version = "4.0.0-dev", path = "../balances" }
sp-core = { version = "6.0.0", path = "../../primitives/core" }
sp-io = { version = "6.0.0", path = "../../primitives/io" }

[features]
default = ["std"]
std = [
	"codec/std",
	"frame-support/std",
	"frame-system/std",
	"rand_chacha/std",
	"scale-info/std",
	"sp-runtime/std",
	"sp-std/std",
]
runtime-benchmarks = [
	"frame-system/runtime-benchmarks",
	"sp-runtime/runtime-benchmarks",
]
try-runtime = ["frame-support/try-runtime"]<|MERGE_RESOLUTION|>--- conflicted
+++ resolved
@@ -16,7 +16,6 @@
 codec = { package = "parity-scale-codec", version = "3.0.0", default-features = false, features = ["derive"] }
 rand_chacha = { version = "0.2", default-features = false }
 scale-info = { version = "2.0.1", default-features = false, features = ["derive"] }
-<<<<<<< HEAD
 sp-runtime = { version = "6.0.0", default-features = false, path = "../../primitives/runtime" }
 sp-std = { version = "4.0.0", default-features = false, path = "../../primitives/std" }
 sp-arithmetic = { version = "5.0.0", default-features = false, path = "../../primitives/arithmetic" }
@@ -24,12 +23,6 @@
 frame-system = { version = "4.0.0-dev", default-features = false, path = "../system" }
 rand_chacha = { version = "0.2", default-features = false }
 hex-literal = "0.3.4"
-=======
-frame-support = { version = "4.0.0-dev", default-features = false, path = "../support" }
-frame-system = { version = "4.0.0-dev", default-features = false, path = "../system" }
-sp-runtime = { version = "6.0.0", default-features = false, path = "../../primitives/runtime" }
-sp-std = { version = "4.0.0", default-features = false, path = "../../primitives/std" }
->>>>>>> e0ccd008
 
 [dev-dependencies]
 frame-support-test = { version = "3.0.0", path = "../support/test" }
