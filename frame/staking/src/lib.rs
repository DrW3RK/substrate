--- conflicted
+++ resolved
@@ -887,16 +887,13 @@
 	V7_0_0,  // keep track of number of nominators / validators in map
 	V8_0_0,  // populate `VoterList`.
 	V9_0_0,  // inject validators into `VoterList` as well.
-<<<<<<< HEAD
-	V10_0_0, // inject validator's approval stake into `TargetList`.
-=======
 	V10_0_0, // remove `EarliestUnappliedSlash`.
->>>>>>> 7db3c4fc
+	V11_0_0, // inject validator's approval stake into `TargetList`.
 }
 
 impl Default for Releases {
 	fn default() -> Self {
-		Releases::V8_0_0
+		Releases::V11_0_0
 	}
 }
 
