--- conflicted
+++ resolved
@@ -241,12 +241,8 @@
 
 		let stash = scenario.origin_stash1.clone();
 		let controller = scenario.origin_controller1.clone();
-<<<<<<< HEAD
-		let original_bonded: BalanceOf<T> = Ledger::<T>::get(&controller).map(|l| l.active).ok_or("ledger not created after")?;
-=======
 		let original_bonded: BalanceOf<T>
 			= Ledger::<T>::get(&controller).map(|l| l.active).ok_or("ledger not created after")?;
->>>>>>> 4f8e0cf6
 
 		T::Currency::deposit_into_existing(&stash, max_additional).unwrap();
 
@@ -821,14 +817,9 @@
 		});
 
 		let num_voters = (v + n) as usize;
-<<<<<<< HEAD
 		let slashing_spans = SlashingSpans::<T>::iter().collect::<BTreeMap<_, _>>();
 	}: {
 		let voters = <Staking<T>>::get_npos_voters_init(None, 0, &slashing_spans);
-=======
-	}: {
-		let voters = <Staking<T>>::get_npos_voters(None);
->>>>>>> 4f8e0cf6
 		assert_eq!(voters.len(), num_voters);
 	}
 
