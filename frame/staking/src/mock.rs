// This file is part of Substrate.

// Copyright (C) Parity Technologies (UK) Ltd.
// SPDX-License-Identifier: Apache-2.0

// Licensed under the Apache License, Version 2.0 (the "License");
// you may not use this file except in compliance with the License.
// You may obtain a copy of the License at
//
// 	http://www.apache.org/licenses/LICENSE-2.0
//
// Unless required by applicable law or agreed to in writing, software
// distributed under the License is distributed on an "AS IS" BASIS,
// WITHOUT WARRANTIES OR CONDITIONS OF ANY KIND, either express or implied.
// See the License for the specific language governing permissions and
// limitations under the License.

//! Test utilities

<<<<<<< HEAD
use crate::{self as pallet_staking, *};
use frame_election_provider_support::{
	onchain, ReadOnlySortedListProvider, SequentialPhragmen, VoteWeight,
};
=======
use crate::{
	self as pallet_staking,
	mock::StakingEvent::{
		NominatorAdd, NominatorRemove, NominatorUpdate, StakeUpdate, Unstake, ValidatorAdd,
		ValidatorRemove, ValidatorUpdate,
	},
	*,
};
use frame_election_provider_support::{onchain, SequentialPhragmen, VoteWeight};
>>>>>>> 32509ada
use frame_support::{
	assert_ok, ord_parameter_types, parameter_types,
	traits::{
		ConstU32, ConstU64, Currency, EitherOfDiverse, FindAuthor, GenesisBuild, Get, Hooks,
		Imbalance, OnUnbalanced, OneSessionHandler,
	},
	weights::constants::RocksDbWeight,
};
use frame_system::{EnsureRoot, EnsureSignedBy};
use sp_core::H256;
use sp_io;
use sp_runtime::{
	curve::PiecewiseLinear,
	testing::{Header, UintAuthorityId},
	traits::{IdentityLookup, Zero},
};
use sp_staking::{
	offence::{DisableStrategy, OffenceDetails, OnOffenceHandler},
	OnStakingUpdate, Stake,
};

pub const INIT_TIMESTAMP: u64 = 30_000;
pub const BLOCK_TIME: u64 = 1000;

/// The AccountId alias in this test module.
pub(crate) type AccountId = u64;
pub(crate) type AccountIndex = u64;
pub(crate) type BlockNumber = u64;
pub(crate) type Balance = u128;

/// Another session handler struct to test on_disabled.
pub struct OtherSessionHandler;
impl OneSessionHandler<AccountId> for OtherSessionHandler {
	type Key = UintAuthorityId;

	fn on_genesis_session<'a, I: 'a>(_: I)
	where
		I: Iterator<Item = (&'a AccountId, Self::Key)>,
		AccountId: 'a,
	{
	}

	fn on_new_session<'a, I: 'a>(_: bool, _: I, _: I)
	where
		I: Iterator<Item = (&'a AccountId, Self::Key)>,
		AccountId: 'a,
	{
	}

	fn on_disabled(_validator_index: u32) {}
}

impl sp_runtime::BoundToRuntimeAppPublic for OtherSessionHandler {
	type Public = UintAuthorityId;
}

pub fn is_disabled(controller: AccountId) -> bool {
	let stash = Staking::ledger(&controller).unwrap().stash;
	let validator_index = match Session::validators().iter().position(|v| *v == stash) {
		Some(index) => index as u32,
		None => return false,
	};

	Session::disabled_validators().contains(&validator_index)
}

type UncheckedExtrinsic = frame_system::mocking::MockUncheckedExtrinsic<Test>;
type Block = frame_system::mocking::MockBlock<Test>;

frame_support::construct_runtime!(
	pub enum Test where
		Block = Block,
		NodeBlock = Block,
		UncheckedExtrinsic = UncheckedExtrinsic,
	{
		System: frame_system,
		Authorship: pallet_authorship,
		Timestamp: pallet_timestamp,
		Balances: pallet_balances,
		Staking: pallet_staking,
		Session: pallet_session,
		Historical: pallet_session::historical,
		VoterBagsList: pallet_bags_list::<Instance1>,
<<<<<<< HEAD
    TargetBagsList: pallet_bags_list::<Instance2>,
    StakeTracker: pallet_stake_tracker,
=======
		StakeTracker: pallet_stake_tracker,
>>>>>>> 32509ada
	}
);

/// Author of block is always 11
pub struct Author11;
impl FindAuthor<AccountId> for Author11 {
	fn find_author<'a, I>(_digests: I) -> Option<AccountId>
	where
		I: 'a + IntoIterator<Item = (frame_support::ConsensusEngineId, &'a [u8])>,
	{
		Some(11)
	}
}

parameter_types! {
	pub static SessionsPerEra: SessionIndex = 3;
	pub static ExistentialDeposit: Balance = 1;
	pub static SlashDeferDuration: EraIndex = 0;
	pub static Period: BlockNumber = 5;
	pub static Offset: BlockNumber = 0;
}

impl frame_system::Config for Test {
	type BaseCallFilter = frame_support::traits::Everything;
	type BlockWeights = ();
	type BlockLength = ();
	type DbWeight = RocksDbWeight;
	type RuntimeOrigin = RuntimeOrigin;
	type Index = AccountIndex;
	type BlockNumber = BlockNumber;
	type RuntimeCall = RuntimeCall;
	type Hash = H256;
	type Hashing = ::sp_runtime::traits::BlakeTwo256;
	type AccountId = AccountId;
	type Lookup = IdentityLookup<Self::AccountId>;
	type Header = Header;
	type RuntimeEvent = RuntimeEvent;
	type BlockHashCount = frame_support::traits::ConstU64<250>;
	type Version = ();
	type PalletInfo = PalletInfo;
	type AccountData = pallet_balances::AccountData<Balance>;
	type OnNewAccount = ();
	type OnKilledAccount = ();
	type SystemWeightInfo = ();
	type SS58Prefix = ();
	type OnSetCode = ();
	type MaxConsumers = frame_support::traits::ConstU32<16>;
}
impl pallet_balances::Config for Test {
	type MaxLocks = frame_support::traits::ConstU32<1024>;
	type MaxReserves = ();
	type ReserveIdentifier = [u8; 8];
	type Balance = Balance;
	type RuntimeEvent = RuntimeEvent;
	type DustRemoval = ();
	type ExistentialDeposit = ExistentialDeposit;
	type AccountStore = System;
	type WeightInfo = ();
}

sp_runtime::impl_opaque_keys! {
	pub struct SessionKeys {
		pub other: OtherSessionHandler,
	}
}
impl pallet_session::Config for Test {
	type SessionManager = pallet_session::historical::NoteHistoricalRoot<Test, Staking>;
	type Keys = SessionKeys;
	type ShouldEndSession = pallet_session::PeriodicSessions<Period, Offset>;
	type SessionHandler = (OtherSessionHandler,);
	type RuntimeEvent = RuntimeEvent;
	type ValidatorId = AccountId;
	type ValidatorIdOf = crate::StashOf<Test>;
	type NextSessionRotation = pallet_session::PeriodicSessions<Period, Offset>;
	type WeightInfo = ();
}

impl pallet_session::historical::Config for Test {
	type FullIdentification = crate::Exposure<AccountId, Balance>;
	type FullIdentificationOf = crate::ExposureOf<Test>;
}
impl pallet_authorship::Config for Test {
	type FindAuthor = Author11;
	type EventHandler = Pallet<Test>;
}

impl pallet_timestamp::Config for Test {
	type Moment = u64;
	type OnTimestampSet = ();
	type MinimumPeriod = ConstU64<5>;
	type WeightInfo = ();
}

pallet_staking_reward_curve::build! {
	const I_NPOS: PiecewiseLinear<'static> = curve!(
		min_inflation: 0_025_000,
		max_inflation: 0_100_000,
		ideal_stake: 0_500_000,
		falloff: 0_050_000,
		max_piece_count: 40,
		test_precision: 0_005_000,
	);
}
parameter_types! {
	pub const BondingDuration: EraIndex = 3;
	pub const RewardCurve: &'static PiecewiseLinear<'static> = &I_NPOS;
	pub const OffendingValidatorsThreshold: Perbill = Perbill::from_percent(75);
}

parameter_types! {
	pub static RewardRemainderUnbalanced: u128 = 0;
}

pub struct RewardRemainderMock;

impl OnUnbalanced<NegativeImbalanceOf<Test>> for RewardRemainderMock {
	fn on_nonzero_unbalanced(amount: NegativeImbalanceOf<Test>) {
		RewardRemainderUnbalanced::mutate(|v| {
			*v += amount.peek();
		});
		drop(amount);
	}
}

const THRESHOLDS: [sp_npos_elections::VoteWeight; 9] =
	[10, 20, 30, 40, 50, 60, 1_000, 2_000, 10_000];
const THRESHOLDS_BALANCES: [Balance; 9] = [10, 20, 30, 40, 50, 60, 1_000, 2_000, 10_000];
parameter_types! {
	pub static BagThresholds: &'static [sp_npos_elections::VoteWeight] = &THRESHOLDS;
	pub static BagThresholdsBalances: &'static [Balance] = &THRESHOLDS_BALANCES;
	pub static MaxNominations: u32 = 16;
	pub static HistoryDepth: u32 = 80;
	pub static MaxUnlockingChunks: u32 = 32;
	pub static RewardOnUnbalanceWasCalled: bool = false;
	pub static LedgerSlashPerEra: (BalanceOf<Test>, BTreeMap<EraIndex, BalanceOf<Test>>) = (Zero::zero(), BTreeMap::new());
	pub static MaxWinners: u32 = 100;
}

type VoterBagsListInstance = pallet_bags_list::Instance1;
impl pallet_bags_list::Config<VoterBagsListInstance> for Test {
	type RuntimeEvent = RuntimeEvent;
	type WeightInfo = ();
	// Staking is the source of truth for voter bags list, since they are not kept up to date.
	type ScoreProvider = Staking;
	type BagThresholds = BagThresholds;
	type Score = VoteWeight;
}

type TargetBagsListInstance = pallet_bags_list::Instance2;
impl pallet_bags_list::Config<TargetBagsListInstance> for Test {
	type RuntimeEvent = RuntimeEvent;
	type WeightInfo = ();
	// Staking is the source of truth for voter bags list, since they are not kept up to date.
	type ScoreProvider = StakeTracker;
	type BagThresholds = BagThresholdsBalances;
	type Score = Balance;
}

pub struct OnChainSeqPhragmen;
impl onchain::Config for OnChainSeqPhragmen {
	type System = Test;
	type Solver = SequentialPhragmen<AccountId, Perbill>;
	type DataProvider = Staking;
	type WeightInfo = ();
	type MaxWinners = MaxWinners;
	type VotersBound = ConstU32<{ u32::MAX }>;
	type TargetsBound = ConstU32<{ u32::MAX }>;
}

pub struct MockReward {}
impl OnUnbalanced<PositiveImbalanceOf<Test>> for MockReward {
	fn on_unbalanced(_: PositiveImbalanceOf<Test>) {
		RewardOnUnbalanceWasCalled::set(true);
	}
}

pub struct OnStakerSlashMock<T: Config>(core::marker::PhantomData<T>);
impl<T: Config> sp_staking::OnStakerSlash<AccountId, Balance> for OnStakerSlashMock<T> {
	fn on_slash(
		_pool_account: &AccountId,
		slashed_bonded: Balance,
		slashed_chunks: &BTreeMap<EraIndex, Balance>,
	) {
		LedgerSlashPerEra::set((slashed_bonded, slashed_chunks.clone()));
	}
}

#[derive(Clone, Debug, Eq, PartialEq)]
pub enum StakingEvent {
	StakeUpdate(AccountId, Option<Stake<AccountId, Balance>>),
	NominatorAdd(AccountId),
	NominatorUpdate(AccountId, Vec<AccountId>),
	ValidatorAdd(AccountId),
	ValidatorUpdate(AccountId),
	ValidatorRemove(AccountId),
	NominatorRemove(AccountId, Vec<AccountId>),
	Unstake(AccountId),
}

parameter_types! {
	pub static EmittedEvents: Vec<StakingEvent> = Vec::new();
}

pub struct EventListenerMock;
impl OnStakingUpdate<AccountId, Balance> for EventListenerMock {
	fn on_stake_update(who: &AccountId, prev_stake: Option<Stake<AccountId, Balance>>) {
		let mut vec = EmittedEvents::get();
		vec.push(StakeUpdate(*who, prev_stake));
		EmittedEvents::set(vec);
	}

	fn on_nominator_add(who: &AccountId) {
		let mut vec = EmittedEvents::get();
		vec.push(NominatorAdd(*who));
		EmittedEvents::set(vec);
	}

	fn on_nominator_update(who: &AccountId, prev_nominations: Vec<AccountId>) {
		let mut vec = EmittedEvents::get();
		vec.push(NominatorUpdate(*who, prev_nominations));
		EmittedEvents::set(vec);
	}

	fn on_validator_add(who: &AccountId) {
		let mut vec = EmittedEvents::get();
		vec.push(ValidatorAdd(*who));
		EmittedEvents::set(vec);
	}

	fn on_validator_update(who: &AccountId) {
		let mut vec = EmittedEvents::get();
		vec.push(ValidatorUpdate(*who));
		EmittedEvents::set(vec);
	}

	fn on_validator_remove(who: &AccountId) {
		let mut vec = EmittedEvents::get();
		vec.push(ValidatorRemove(*who));
		EmittedEvents::set(vec);
	}

	fn on_nominator_remove(who: &AccountId, nominations: Vec<AccountId>) {
		let mut vec = EmittedEvents::get();
		vec.push(NominatorRemove(*who, nominations));
		EmittedEvents::set(vec);
	}

	fn on_unstake(who: &AccountId) {
		let mut vec = EmittedEvents::get();
		vec.push(Unstake(*who));
		EmittedEvents::set(vec);
	}
}

impl crate::pallet::pallet::Config for Test {
	type MaxNominations = MaxNominations;
	type Currency = Balances;
	type CurrencyBalance = <Self as pallet_balances::Config>::Balance;
	type UnixTime = Timestamp;
	type CurrencyToVote = frame_support::traits::SaturatingCurrencyToVote;
	type RewardRemainder = RewardRemainderMock;
	type RuntimeEvent = RuntimeEvent;
	type Slash = ();
	type Reward = MockReward;
	type SessionsPerEra = SessionsPerEra;
	type SlashDeferDuration = SlashDeferDuration;
	type AdminOrigin = EnsureOneOrRoot;
	type BondingDuration = BondingDuration;
	type SessionInterface = Self;
	type EraPayout = ConvertCurve<RewardCurve>;
	type NextNewSession = Session;
	type MaxNominatorRewardedPerValidator = ConstU32<64>;
	type OffendingValidatorsThreshold = OffendingValidatorsThreshold;
	type ElectionProvider = onchain::OnChainExecution<OnChainSeqPhragmen>;
	type GenesisElectionProvider = Self::ElectionProvider;
	type VoterList = pallet_stake_tracker::TrackedList<AccountId, VoterBagsList>;
	type TargetList = UseValidatorsMap<Self>;
	type MaxUnlockingChunks = MaxUnlockingChunks;
	type HistoryDepth = HistoryDepth;
	type OnStakerSlash = OnStakerSlashMock<Test>;
	type BenchmarkingConfig = TestBenchmarkingConfig;
	type WeightInfo = ();
	type EventListeners = (StakeTracker, EventListenerMock);
}

impl pallet_stake_tracker::Config for Test {
	type Currency = Balances;
	type Staking = Staking;
	type VoterList = VoterBagsList;
	type TargetList = TargetBagsList;
}

pub(crate) type StakingCall = crate::Call<Test>;
pub(crate) type TestCall = <Test as frame_system::Config>::RuntimeCall;

pub struct ExtBuilder {
	nominate: bool,
	validator_count: u32,
	minimum_validator_count: u32,
	invulnerables: Vec<AccountId>,
	has_stakers: bool,
	initialize_first_session: bool,
	pub min_nominator_bond: Balance,
	min_validator_bond: Balance,
	balance_factor: Balance,
	status: BTreeMap<AccountId, StakerStatus<AccountId>>,
	stakes: BTreeMap<AccountId, Balance>,
	stakers: Vec<(AccountId, AccountId, Balance, StakerStatus<AccountId>)>,
<<<<<<< HEAD
	tracker_target_list_cleanup: bool,
=======
	check_events: bool,
>>>>>>> 32509ada
}

impl Default for ExtBuilder {
	fn default() -> Self {
		Self {
			nominate: true,
			validator_count: 2,
			minimum_validator_count: 0,
			balance_factor: 1,
			invulnerables: vec![],
			has_stakers: true,
			initialize_first_session: true,
			min_nominator_bond: ExistentialDeposit::get(),
			min_validator_bond: ExistentialDeposit::get(),
			status: Default::default(),
			stakes: Default::default(),
			stakers: Default::default(),
<<<<<<< HEAD
			tracker_target_list_cleanup: false,
=======
			check_events: false,
>>>>>>> 32509ada
		}
	}
}

impl ExtBuilder {
	pub fn existential_deposit(self, existential_deposit: Balance) -> Self {
		EXISTENTIAL_DEPOSIT.with(|v| *v.borrow_mut() = existential_deposit);
		self
	}
	pub fn nominate(mut self, nominate: bool) -> Self {
		self.nominate = nominate;
		self
	}
	pub fn validator_count(mut self, count: u32) -> Self {
		self.validator_count = count;
		self
	}
	pub fn minimum_validator_count(mut self, count: u32) -> Self {
		self.minimum_validator_count = count;
		self
	}
	pub fn slash_defer_duration(self, eras: EraIndex) -> Self {
		SLASH_DEFER_DURATION.with(|v| *v.borrow_mut() = eras);
		self
	}
	pub fn invulnerables(mut self, invulnerables: Vec<AccountId>) -> Self {
		self.invulnerables = invulnerables;
		self
	}
	pub fn session_per_era(self, length: SessionIndex) -> Self {
		SESSIONS_PER_ERA.with(|v| *v.borrow_mut() = length);
		self
	}
	pub fn period(self, length: BlockNumber) -> Self {
		PERIOD.with(|v| *v.borrow_mut() = length);
		self
	}
	pub fn has_stakers(mut self, has: bool) -> Self {
		self.has_stakers = has;
		self
	}
	pub fn initialize_first_session(mut self, init: bool) -> Self {
		self.initialize_first_session = init;
		self
	}
	pub fn offset(self, offset: BlockNumber) -> Self {
		OFFSET.with(|v| *v.borrow_mut() = offset);
		self
	}
	pub fn min_nominator_bond(mut self, amount: Balance) -> Self {
		self.min_nominator_bond = amount;
		self
	}
	pub fn min_validator_bond(mut self, amount: Balance) -> Self {
		self.min_validator_bond = amount;
		self
	}
	pub fn set_status(mut self, who: AccountId, status: StakerStatus<AccountId>) -> Self {
		self.status.insert(who, status);
		self
	}
	pub fn set_stake(mut self, who: AccountId, stake: Balance) -> Self {
		self.stakes.insert(who, stake);
		self
	}
	pub fn add_staker(
		mut self,
		stash: AccountId,
		ctrl: AccountId,
		stake: Balance,
		status: StakerStatus<AccountId>,
	) -> Self {
		self.stakers.push((stash, ctrl, stake, status));
		self
	}
	pub fn balance_factor(mut self, factor: Balance) -> Self {
		self.balance_factor = factor;
		self
	}
<<<<<<< HEAD
	#[allow(unused)]
	pub fn clear_tracker_target_list(mut self) -> Self {
		self.tracker_target_list_cleanup = true;
=======
	pub fn check_events(mut self, check: bool) -> Self {
		self.check_events = check;
>>>>>>> 32509ada
		self
	}
	fn build(self) -> sp_io::TestExternalities {
		sp_tracing::try_init_simple();
		let mut storage = frame_system::GenesisConfig::default().build_storage::<Test>().unwrap();
		let _ = pallet_balances::GenesisConfig::<Test> {
			balances: vec![
				(1, 10 * self.balance_factor),
				(2, 20 * self.balance_factor),
				(3, 300 * self.balance_factor),
				(4, 400 * self.balance_factor),
				// controllers
				(10, self.balance_factor),
				(20, self.balance_factor),
				(30, self.balance_factor),
				(40, self.balance_factor),
				(50, self.balance_factor),
				// stashes
				(11, self.balance_factor * 1000),
				(21, self.balance_factor * 2000),
				(31, self.balance_factor * 2000),
				(41, self.balance_factor * 2000),
				(51, self.balance_factor * 2000),
				// optional nominator
				(100, self.balance_factor * 2000),
				(101, self.balance_factor * 2000),
				// aux accounts
				(60, self.balance_factor),
				(61, self.balance_factor * 2000),
				(70, self.balance_factor),
				(71, self.balance_factor * 2000),
				(80, self.balance_factor),
				(81, self.balance_factor * 2000),
				// This allows us to have a total_payout different from 0.
				(999, 1_000_000_000_000),
			],
		}
		.assimilate_storage(&mut storage);

		let mut stakers = vec![];
		if self.has_stakers {
			stakers = vec![
				// (stash, ctrl, stake, status)
				// these two will be elected in the default test where we elect 2.
				(11, 10, self.balance_factor * 1000, StakerStatus::<AccountId>::Validator),
				(21, 20, self.balance_factor * 1000, StakerStatus::<AccountId>::Validator),
				// a loser validator
				(31, 30, self.balance_factor * 500, StakerStatus::<AccountId>::Validator),
				// an idle validator
				(41, 40, self.balance_factor * 1000, StakerStatus::<AccountId>::Idle),
			];
			// optionally add a nominator
			if self.nominate {
				stakers.push((
					101,
					100,
					self.balance_factor * 500,
					StakerStatus::<AccountId>::Nominator(vec![11, 21]),
				))
			}
			// replace any of the status if needed.
			self.status.into_iter().for_each(|(stash, status)| {
				let (_, _, _, ref mut prev_status) = stakers
					.iter_mut()
					.find(|s| s.0 == stash)
					.expect("set_status staker should exist; qed");
				*prev_status = status;
			});
			// replaced any of the stakes if needed.
			self.stakes.into_iter().for_each(|(stash, stake)| {
				let (_, _, ref mut prev_stake, _) = stakers
					.iter_mut()
					.find(|s| s.0 == stash)
					.expect("set_stake staker should exits; qed.");
				*prev_stake = stake;
			});
			// extend stakers if needed.
			stakers.extend(self.stakers)
		}

		let _ = pallet_staking::GenesisConfig::<Test> {
			stakers: stakers.clone(),
			validator_count: self.validator_count,
			minimum_validator_count: self.minimum_validator_count,
			invulnerables: self.invulnerables,
			slash_reward_fraction: Perbill::from_percent(10),
			min_nominator_bond: self.min_nominator_bond,
			min_validator_bond: self.min_validator_bond,
			..Default::default()
		}
		.assimilate_storage(&mut storage);

		let _ = pallet_session::GenesisConfig::<Test> {
			keys: if self.has_stakers {
				// set the keys for the first session.
				stakers
					.into_iter()
					.map(|(id, ..)| (id, id, SessionKeys { other: id.into() }))
					.collect()
			} else {
				// set some dummy validators in genesis.
				(0..self.validator_count as u64)
					.map(|id| (id, id, SessionKeys { other: id.into() }))
					.collect()
			},
		}
		.assimilate_storage(&mut storage);

		let mut ext = sp_io::TestExternalities::from(storage);

		if self.initialize_first_session {
			// We consider all test to start after timestamp is initialized This must be ensured by
			// having `timestamp::on_initialize` called before `staking::on_initialize`. Also, if
			// session length is 1, then it is already triggered.
			ext.execute_with(|| {
				System::set_block_number(1);
				Session::on_initialize(1);
				<Staking as Hooks<u64>>::on_initialize(1);
				Timestamp::set_timestamp(INIT_TIMESTAMP);
			});
		}

		ext
	}
	pub fn build_and_execute(self, test: impl FnOnce() -> ()) {
		sp_tracing::try_init_simple();
<<<<<<< HEAD

		#[allow(unused)]
		let tracker_cleanup = self.tracker_target_list_cleanup;
		let mut ext = self.build();
		frame_election_provider_support::runtime_benchmarks_or_test_enabled! {
			ext.execute_with(|| {
				if tracker_cleanup {
					<Test as pallet_stake_tracker::Config>::TargetList::unsafe_clear();
				}
			});
		}
=======
		let check_events = self.check_events;
		let mut ext = self.build();
		ext.execute_with(|| {
			// Clean up all the events produced on init.
			EmittedEvents::take();
		});
>>>>>>> 32509ada
		ext.execute_with(test);
		if check_events {
			ext.execute_with(|| {
				// Make sure we have checked all the events produced by the test.
				assert!(EmittedEvents::get().is_empty(), "Encountered unchecked Staking events");
			});
		}
		ext.execute_with(|| {
			assert_eq!(
				Validators::<Test>::count(),
				<Test as pallet_stake_tracker::Config>::TargetList::count(),
				"The number of validators does not much StakeTracker::TargetList"
			);
			Staking::do_try_state(System::block_number()).unwrap();
		});
	}
}

pub(crate) fn active_era() -> EraIndex {
	Staking::active_era().unwrap().index
}

pub(crate) fn current_era() -> EraIndex {
	Staking::current_era().unwrap()
}

pub(crate) fn bond(stash: AccountId, ctrl: AccountId, val: Balance) {
	let _ = Balances::make_free_balance_be(&stash, val);
	let _ = Balances::make_free_balance_be(&ctrl, val);
	assert_ok!(Staking::bond(
		RuntimeOrigin::signed(stash),
		ctrl,
		val,
		RewardDestination::Controller
	));
}

pub(crate) fn bond_validator(stash: AccountId, ctrl: AccountId, val: Balance) {
	bond(stash, ctrl, val);
	assert_ok!(Staking::validate(RuntimeOrigin::signed(ctrl), ValidatorPrefs::default()));
	assert_ok!(Session::set_keys(
		RuntimeOrigin::signed(ctrl),
		SessionKeys { other: ctrl.into() },
		vec![]
	));
}

pub(crate) fn bond_nominator(
	stash: AccountId,
	ctrl: AccountId,
	val: Balance,
	target: Vec<AccountId>,
) {
	bond(stash, ctrl, val);
	assert_ok!(Staking::nominate(RuntimeOrigin::signed(ctrl), target));
}

/// Progress to the given block, triggering session and era changes as we progress.
///
/// This will finalize the previous block, initialize up to the given block, essentially simulating
/// a block import/propose process where we first initialize the block, then execute some stuff (not
/// in the function), and then finalize the block.
pub(crate) fn run_to_block(n: BlockNumber) {
	Staking::on_finalize(System::block_number());
	for b in (System::block_number() + 1)..=n {
		System::set_block_number(b);
		Session::on_initialize(b);
		<Staking as Hooks<u64>>::on_initialize(b);
		Timestamp::set_timestamp(System::block_number() * BLOCK_TIME + INIT_TIMESTAMP);
		if b != n {
			Staking::on_finalize(System::block_number());
		}
	}
}

/// Progresses from the current block number (whatever that may be) to the `P * session_index + 1`.
pub(crate) fn start_session(session_index: SessionIndex) {
	let end: u64 = if Offset::get().is_zero() {
		(session_index as u64) * Period::get()
	} else {
		Offset::get() + (session_index.saturating_sub(1) as u64) * Period::get()
	};
	run_to_block(end);
	// session must have progressed properly.
	assert_eq!(
		Session::current_index(),
		session_index,
		"current session index = {}, expected = {}",
		Session::current_index(),
		session_index,
	);
}

/// Go one session forward.
pub(crate) fn advance_session() {
	let current_index = Session::current_index();
	start_session(current_index + 1);
}

/// Progress until the given era.
pub(crate) fn start_active_era(era_index: EraIndex) {
	start_session((era_index * <SessionsPerEra as Get<u32>>::get()).into());
	assert_eq!(active_era(), era_index);
	// One way or another, current_era must have changed before the active era, so they must match
	// at this point.
	assert_eq!(current_era(), active_era());
}

pub(crate) fn current_total_payout_for_duration(duration: u64) -> Balance {
	let (payout, _rest) = <Test as Config>::EraPayout::era_payout(
		Staking::eras_total_stake(active_era()),
		Balances::total_issuance(),
		duration,
	);
	assert!(payout > 0);
	payout
}

pub(crate) fn maximum_payout_for_duration(duration: u64) -> Balance {
	let (payout, rest) = <Test as Config>::EraPayout::era_payout(
		Staking::eras_total_stake(active_era()),
		Balances::total_issuance(),
		duration,
	);
	payout + rest
}

/// Time it takes to finish a session.
///
/// Note, if you see `time_per_session() - BLOCK_TIME`, it is fine. This is because we set the
/// timestamp after on_initialize, so the timestamp is always one block old.
pub(crate) fn time_per_session() -> u64 {
	Period::get() * BLOCK_TIME
}

/// Time it takes to finish an era.
///
/// Note, if you see `time_per_era() - BLOCK_TIME`, it is fine. This is because we set the
/// timestamp after on_initialize, so the timestamp is always one block old.
pub(crate) fn time_per_era() -> u64 {
	time_per_session() * SessionsPerEra::get() as u64
}

/// Time that will be calculated for the reward per era.
pub(crate) fn reward_time_per_era() -> u64 {
	time_per_era() - BLOCK_TIME
}

pub(crate) fn reward_all_elected() {
	let rewards = <Test as Config>::SessionInterface::validators().into_iter().map(|v| (v, 1));

	<Pallet<Test>>::reward_by_ids(rewards)
}

pub(crate) fn validator_controllers() -> Vec<AccountId> {
	Session::validators()
		.into_iter()
		.map(|s| Staking::bonded(&s).expect("no controller for validator"))
		.collect()
}

pub(crate) fn on_offence_in_era(
	offenders: &[OffenceDetails<
		AccountId,
		pallet_session::historical::IdentificationTuple<Test>,
	>],
	slash_fraction: &[Perbill],
	era: EraIndex,
	disable_strategy: DisableStrategy,
) {
	let bonded_eras = crate::BondedEras::<Test>::get();
	for &(bonded_era, start_session) in bonded_eras.iter() {
		if bonded_era == era {
			let _ = Staking::on_offence(offenders, slash_fraction, start_session, disable_strategy);
			return
		} else if bonded_era > era {
			break
		}
	}

	if Staking::active_era().unwrap().index == era {
		let _ = Staking::on_offence(
			offenders,
			slash_fraction,
			Staking::eras_start_session_index(era).unwrap(),
			disable_strategy,
		);
	} else {
		panic!("cannot slash in era {}", era);
	}
}

pub(crate) fn on_offence_now(
	offenders: &[OffenceDetails<
		AccountId,
		pallet_session::historical::IdentificationTuple<Test>,
	>],
	slash_fraction: &[Perbill],
) {
	let now = Staking::active_era().unwrap().index;
	on_offence_in_era(offenders, slash_fraction, now, DisableStrategy::WhenSlashed)
}

pub(crate) fn add_slash(who: &AccountId) {
	on_offence_now(
		&[OffenceDetails {
			offender: (*who, Staking::eras_stakers(active_era(), *who)),
			reporters: vec![],
		}],
		&[Perbill::from_percent(10)],
	);
}

/// Make all validator and nominator request their payment
pub(crate) fn make_all_reward_payment(era: EraIndex) {
	let validators_with_reward = ErasRewardPoints::<Test>::get(era)
		.individual
		.keys()
		.cloned()
		.collect::<Vec<_>>();

	// reward validators
	for validator_controller in validators_with_reward.iter().filter_map(Staking::bonded) {
		let ledger = <Ledger<Test>>::get(&validator_controller).unwrap();
		assert_ok!(Staking::payout_stakers(RuntimeOrigin::signed(1337), ledger.stash, era));
	}
}

#[macro_export]
macro_rules! assert_session_era {
	($session:expr, $era:expr) => {
		assert_eq!(
			Session::current_index(),
			$session,
			"wrong session {} != {}",
			Session::current_index(),
			$session,
		);
		assert_eq!(
			Staking::current_era().unwrap(),
			$era,
			"wrong current era {} != {}",
			Staking::current_era().unwrap(),
			$era,
		);
	};
}

pub(crate) fn staking_events() -> Vec<crate::Event<Test>> {
	System::events()
		.into_iter()
		.map(|r| r.event)
		.filter_map(|e| if let RuntimeEvent::Staking(inner) = e { Some(inner) } else { None })
		.collect()
}

parameter_types! {
	static StakingEventsIndex: usize = 0;
}
ord_parameter_types! {
	pub const One: u64 = 1;
}

type EnsureOneOrRoot = EitherOfDiverse<EnsureRoot<AccountId>, EnsureSignedBy<One, AccountId>>;

pub(crate) fn staking_events_since_last_call() -> Vec<crate::Event<Test>> {
	let all: Vec<_> = System::events()
		.into_iter()
		.filter_map(|r| if let RuntimeEvent::Staking(inner) = r.event { Some(inner) } else { None })
		.collect();
	let seen = StakingEventsIndex::get();
	StakingEventsIndex::set(all.len());
	all.into_iter().skip(seen).collect()
}

pub(crate) fn balances(who: &AccountId) -> (Balance, Balance) {
	(Balances::free_balance(who), Balances::reserved_balance(who))
}<|MERGE_RESOLUTION|>--- conflicted
+++ resolved
@@ -17,12 +17,6 @@
 
 //! Test utilities
 
-<<<<<<< HEAD
-use crate::{self as pallet_staking, *};
-use frame_election_provider_support::{
-	onchain, ReadOnlySortedListProvider, SequentialPhragmen, VoteWeight,
-};
-=======
 use crate::{
 	self as pallet_staking,
 	mock::StakingEvent::{
@@ -31,8 +25,9 @@
 	},
 	*,
 };
-use frame_election_provider_support::{onchain, SequentialPhragmen, VoteWeight};
->>>>>>> 32509ada
+use frame_election_provider_support::{
+	onchain, SequentialPhragmen, SortedListProvider, VoteWeight,
+};
 use frame_support::{
 	assert_ok, ord_parameter_types, parameter_types,
 	traits::{
@@ -116,12 +111,8 @@
 		Session: pallet_session,
 		Historical: pallet_session::historical,
 		VoterBagsList: pallet_bags_list::<Instance1>,
-<<<<<<< HEAD
-    TargetBagsList: pallet_bags_list::<Instance2>,
-    StakeTracker: pallet_stake_tracker,
-=======
+		TargetBagsList: pallet_bags_list::<Instance2>,
 		StakeTracker: pallet_stake_tracker,
->>>>>>> 32509ada
 	}
 );
 
@@ -430,11 +421,8 @@
 	status: BTreeMap<AccountId, StakerStatus<AccountId>>,
 	stakes: BTreeMap<AccountId, Balance>,
 	stakers: Vec<(AccountId, AccountId, Balance, StakerStatus<AccountId>)>,
-<<<<<<< HEAD
+	check_events: bool,
 	tracker_target_list_cleanup: bool,
-=======
-	check_events: bool,
->>>>>>> 32509ada
 }
 
 impl Default for ExtBuilder {
@@ -452,11 +440,8 @@
 			status: Default::default(),
 			stakes: Default::default(),
 			stakers: Default::default(),
-<<<<<<< HEAD
+			check_events: false,
 			tracker_target_list_cleanup: false,
-=======
-			check_events: false,
->>>>>>> 32509ada
 		}
 	}
 }
@@ -536,15 +521,16 @@
 		self.balance_factor = factor;
 		self
 	}
-<<<<<<< HEAD
-	#[allow(unused)]
-	pub fn clear_tracker_target_list(mut self) -> Self {
-		self.tracker_target_list_cleanup = true;
-=======
 	pub fn check_events(mut self, check: bool) -> Self {
 		self.check_events = check;
->>>>>>> 32509ada
-		self
+		self
+	}
+	// NOTE: can be removed when pallet_staking is allowed to use BagsList as TargetList.
+	frame_election_provider_support::runtime_benchmarks_or_test_enabled! {
+		pub fn clear_tracker_target_list(mut self) -> Self {
+			self.tracker_target_list_cleanup = true;
+			self
+		}
 	}
 	fn build(self) -> sp_io::TestExternalities {
 		sp_tracing::try_init_simple();
@@ -670,8 +656,7 @@
 	}
 	pub fn build_and_execute(self, test: impl FnOnce() -> ()) {
 		sp_tracing::try_init_simple();
-<<<<<<< HEAD
-
+		let check_events = self.check_events;
 		#[allow(unused)]
 		let tracker_cleanup = self.tracker_target_list_cleanup;
 		let mut ext = self.build();
@@ -682,14 +667,10 @@
 				}
 			});
 		}
-=======
-		let check_events = self.check_events;
-		let mut ext = self.build();
 		ext.execute_with(|| {
 			// Clean up all the events produced on init.
 			EmittedEvents::take();
 		});
->>>>>>> 32509ada
 		ext.execute_with(test);
 		if check_events {
 			ext.execute_with(|| {
