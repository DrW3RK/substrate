// This file is part of Substrate.

// Copyright (C) 2017-2022 Parity Technologies (UK) Ltd.
// SPDX-License-Identifier: GPL-3.0-or-later WITH Classpath-exception-2.0

// This program is free software: you can redistribute it and/or modify
// it under the terms of the GNU General Public License as published by
// the Free Software Foundation, either version 3 of the License, or
// (at your option) any later version.

// This program is distributed in the hope that it will be useful,
// but WITHOUT ANY WARRANTY; without even the implied warranty of
// MERCHANTABILITY or FITNESS FOR A PARTICULAR PURPOSE. See the
// GNU General Public License for more details.

// You should have received a copy of the GNU General Public License
// along with this program. If not, see <https://www.gnu.org/licenses/>.

//! Main entry point of the sc-network crate.
//!
//! There are two main structs in this module: [`NetworkWorker`] and [`NetworkService`].
//! The [`NetworkWorker`] *is* the network and implements the `Future` trait. It must be polled in
//! order for the network to advance.
//! The [`NetworkService`] is merely a shared version of the [`NetworkWorker`]. You can obtain an
//! `Arc<NetworkService>` by calling [`NetworkWorker::service`].
//!
//! The methods of the [`NetworkService`] are implemented by sending a message over a channel,
//! which is then processed by [`NetworkWorker::poll`].

use crate::{
	behaviour::{self, Behaviour, BehaviourOut},
	config::Params,
	discovery::DiscoveryConfig,
	network_state::{
		NetworkState, NotConnectedPeer as NetworkStateNotConnectedPeer, Peer as NetworkStatePeer,
	},
	protocol::{self, NotificationsSink, NotifsHandlerError, PeerInfo, Protocol, Ready},
	transport, ChainSyncInterface, ReputationChange,
};

use futures::{channel::oneshot, executor::ThreadPoolBuilder, prelude::*};
use libp2p::{
	core::{either::EitherError, upgrade, ConnectedPoint},
	identify::Info as IdentifyInfo,
	kad::record::Key as KademliaKey,
	multiaddr,
	ping::Failure as PingFailure,
	swarm::{
		AddressScore, ConnectionError, ConnectionLimits, DialError, Executor, NetworkBehaviour,
		PendingConnectionError, Swarm, SwarmBuilder, SwarmEvent,
	},
	Multiaddr, PeerId,
};
use log::{debug, error, info, trace, warn};
use metrics::{Histogram, HistogramVec, MetricSources, Metrics};
use parking_lot::Mutex;
use sc_network_common::{
	config::{MultiaddrWithPeerId, TransportConfig},
	error::Error,
	protocol::{
		event::{DhtEvent, Event},
		ProtocolName,
	},
	request_responses::{IfDisconnected, RequestFailure},
	service::{
		NetworkDHTProvider, NetworkEventStream, NetworkNotification, NetworkPeers, NetworkSigner,
		NetworkStateInfo, NetworkStatus, NetworkStatusProvider, NetworkSyncForkRequest,
		NotificationSender as NotificationSenderT, NotificationSenderError,
		NotificationSenderReady as NotificationSenderReadyT, Signature, SigningError,
	},
	sync::SyncStatus,
	ExHashT,
};
use sc_peerset::PeersetHandle;
use sc_utils::mpsc::{tracing_unbounded, TracingUnboundedReceiver, TracingUnboundedSender};
use sp_blockchain::HeaderBackend;
use sp_runtime::traits::{Block as BlockT, NumberFor, Zero};
use std::{
	cmp,
	collections::{HashMap, HashSet},
	fs, iter,
	marker::PhantomData,
	num::NonZeroUsize,
	pin::Pin,
	str,
	sync::{
		atomic::{AtomicBool, AtomicUsize, Ordering},
		Arc,
	},
	task::Poll,
};

pub use behaviour::{InboundFailure, OutboundFailure, ResponseFailure};

mod metrics;
mod out_events;
#[cfg(test)]
mod tests;

pub use libp2p::identity::{error::DecodingError, Keypair, PublicKey};
use sc_network_common::service::{NetworkBlock, NetworkRequest};

/// Substrate network service. Handles network IO and manages connectivity.
pub struct NetworkService<B: BlockT + 'static, H: ExHashT> {
	/// Number of peers we're connected to.
	num_connected: Arc<AtomicUsize>,
	/// The local external addresses.
	external_addresses: Arc<Mutex<Vec<Multiaddr>>>,
	/// Are we actively catching up with the chain?
	is_major_syncing: Arc<AtomicBool>,
	/// Local copy of the `PeerId` of the local node.
	local_peer_id: PeerId,
	/// The `KeyPair` that defines the `PeerId` of the local node.
	local_identity: Keypair,
	/// Bandwidth logging system. Can be queried to know the average bandwidth consumed.
	bandwidth: Arc<transport::BandwidthSinks>,
	/// Peerset manager (PSM); manages the reputation of nodes and indicates the network which
	/// nodes it should be connected to or not.
	peerset: PeersetHandle,
	/// Channel that sends messages to the actual worker.
	to_worker: TracingUnboundedSender<ServiceToWorkerMsg<B>>,
	/// Interface that can be used to delegate calls to `ChainSync`
	chain_sync_service: Box<dyn ChainSyncInterface<B>>,
	/// For each peer and protocol combination, an object that allows sending notifications to
	/// that peer. Updated by the [`NetworkWorker`].
	peers_notifications_sinks: Arc<Mutex<HashMap<(PeerId, ProtocolName), NotificationsSink>>>,
	/// Field extracted from the [`Metrics`] struct and necessary to report the
	/// notifications-related metrics.
	notifications_sizes_metric: Option<HistogramVec>,
	/// Marker to pin the `H` generic. Serves no purpose except to not break backwards
	/// compatibility.
	_marker: PhantomData<H>,
}

impl<B, H, Client> NetworkWorker<B, H, Client>
where
	B: BlockT + 'static,
	H: ExHashT,
	Client: HeaderBackend<B> + 'static,
{
	/// Creates the network service.
	///
	/// Returns a `NetworkWorker` that implements `Future` and must be regularly polled in order
	/// for the network processing to advance. From it, you can extract a `NetworkService` using
	/// `worker.service()`. The `NetworkService` can be shared through the codebase.
	pub fn new(mut params: Params<B, Client>) -> Result<Self, Error> {
		// Private and public keys configuration.
		let local_identity = params.network_config.node_key.clone().into_keypair()?;
		let local_public = local_identity.public();
		let local_peer_id = local_public.to_peer_id();

		params
			.network_config
			.request_response_protocols
			.extend(params.request_response_protocol_configs);

		params.network_config.boot_nodes = params
			.network_config
			.boot_nodes
			.into_iter()
			.filter(|boot_node| boot_node.peer_id != local_peer_id)
			.collect();
		params.network_config.default_peers_set.reserved_nodes = params
			.network_config
			.default_peers_set
			.reserved_nodes
			.into_iter()
			.filter(|reserved_node| {
				if reserved_node.peer_id == local_peer_id {
					warn!(
						target: "sub-libp2p",
						"Local peer ID used in reserved node, ignoring: {}",
						reserved_node,
					);
					false
				} else {
					true
				}
			})
			.collect();

		// Ensure the listen addresses are consistent with the transport.
		ensure_addresses_consistent_with_transport(
			params.network_config.listen_addresses.iter(),
			&params.network_config.transport,
		)?;
		ensure_addresses_consistent_with_transport(
			params.network_config.boot_nodes.iter().map(|x| &x.multiaddr),
			&params.network_config.transport,
		)?;
		ensure_addresses_consistent_with_transport(
			params
				.network_config
				.default_peers_set
				.reserved_nodes
				.iter()
				.map(|x| &x.multiaddr),
			&params.network_config.transport,
		)?;
		for extra_set in &params.network_config.extra_sets {
			ensure_addresses_consistent_with_transport(
				extra_set.set_config.reserved_nodes.iter().map(|x| &x.multiaddr),
				&params.network_config.transport,
			)?;
		}
		ensure_addresses_consistent_with_transport(
			params.network_config.public_addresses.iter(),
			&params.network_config.transport,
		)?;

		let (to_worker, from_service) = tracing_unbounded("mpsc_network_worker", 100_000);

		if let Some(path) = &params.network_config.net_config_path {
			fs::create_dir_all(path)?;
		}

		info!(
			target: "sub-libp2p",
			"🏷  Local node identity is: {}",
			local_peer_id.to_base58(),
		);

		let (protocol, peerset_handle, mut known_addresses) = Protocol::new(
			From::from(&params.role),
			params.chain.clone(),
			&params.network_config,
			params.metrics_registry.as_ref(),
			params.chain_sync,
			params.block_announce_config,
		)?;

		// List of multiaddresses that we know in the network.
		let mut boot_node_ids = HashSet::new();

		// Process the bootnodes.
		for bootnode in params.network_config.boot_nodes.iter() {
			boot_node_ids.insert(bootnode.peer_id);
			known_addresses.push((bootnode.peer_id, bootnode.multiaddr.clone()));
		}

		let boot_node_ids = Arc::new(boot_node_ids);

		// Check for duplicate bootnodes.
		params.network_config.boot_nodes.iter().try_for_each(|bootnode| {
			if let Some(other) = params
				.network_config
				.boot_nodes
				.iter()
				.filter(|o| o.multiaddr == bootnode.multiaddr)
				.find(|o| o.peer_id != bootnode.peer_id)
			{
				Err(Error::DuplicateBootnode {
					address: bootnode.multiaddr.clone(),
					first_id: bootnode.peer_id,
					second_id: other.peer_id,
				})
			} else {
				Ok(())
			}
		})?;

		let num_connected = Arc::new(AtomicUsize::new(0));
		let is_major_syncing = Arc::new(AtomicBool::new(false));

		// Build the swarm.
		let (mut swarm, bandwidth): (Swarm<Behaviour<B, Client>>, _) = {
			let user_agent = format!(
				"{} ({})",
				params.network_config.client_version, params.network_config.node_name
			);

			let discovery_config = {
				let mut config = DiscoveryConfig::new(local_public.clone());
				config.with_permanent_addresses(known_addresses);
				config.discovery_limit(
					u64::from(params.network_config.default_peers_set.out_peers) + 15,
				);
				let genesis_hash = params
					.chain
					.hash(Zero::zero())
					.ok()
					.flatten()
					.expect("Genesis block exists; qed");
				config.with_kademlia(genesis_hash, params.fork_id.as_deref(), &params.protocol_id);
				config.with_dht_random_walk(params.network_config.enable_dht_random_walk);
				config.allow_non_globals_in_dht(params.network_config.allow_non_globals_in_dht);
				config.use_kademlia_disjoint_query_paths(
					params.network_config.kademlia_disjoint_query_paths,
				);

				match params.network_config.transport {
					TransportConfig::MemoryOnly => {
						config.with_mdns(false);
						config.allow_private_ip(false);
					},
					TransportConfig::Normal {
						enable_mdns,
						allow_private_ip: allow_private_ipv4,
						..
					} => {
						config.with_mdns(enable_mdns);
						config.allow_private_ip(allow_private_ipv4);
					},
				}

				config
			};

			let (transport, bandwidth) = {
				let config_mem = match params.network_config.transport {
					TransportConfig::MemoryOnly => true,
					TransportConfig::Normal { .. } => false,
				};

				// The yamux buffer size limit is configured to be equal to the maximum frame size
				// of all protocols. 10 bytes are added to each limit for the length prefix that
				// is not included in the upper layer protocols limit but is still present in the
				// yamux buffer. These 10 bytes correspond to the maximum size required to encode
				// a variable-length-encoding 64bits number. In other words, we make the
				// assumption that no notification larger than 2^64 will ever be sent.
				let yamux_maximum_buffer_size = {
					let requests_max = params
						.network_config
						.request_response_protocols
						.iter()
						.map(|cfg| usize::try_from(cfg.max_request_size).unwrap_or(usize::MAX));
					let responses_max =
						params.network_config.request_response_protocols.iter().map(|cfg| {
							usize::try_from(cfg.max_response_size).unwrap_or(usize::MAX)
						});
					let notifs_max = params.network_config.extra_sets.iter().map(|cfg| {
						usize::try_from(cfg.max_notification_size).unwrap_or(usize::MAX)
					});

					// A "default" max is added to cover all the other protocols: ping, identify,
					// kademlia, block announces, and transactions.
					let default_max = cmp::max(
						1024 * 1024,
						usize::try_from(protocol::BLOCK_ANNOUNCES_TRANSACTIONS_SUBSTREAM_SIZE)
							.unwrap_or(usize::MAX),
					);

					iter::once(default_max)
						.chain(requests_max)
						.chain(responses_max)
						.chain(notifs_max)
						.max()
						.expect("iterator known to always yield at least one element; qed")
						.saturating_add(10)
				};

				transport::build_transport(
					local_identity.clone(),
					config_mem,
					params.network_config.yamux_window_size,
					yamux_maximum_buffer_size,
					params.network_config.experimental_quic,
				)
			};

			let behaviour = {
				let result = Behaviour::new(
					protocol,
					user_agent,
					local_public,
					discovery_config,
					params.network_config.request_response_protocols,
					peerset_handle.clone(),
				);

				match result {
					Ok(b) => b,
					Err(crate::request_responses::RegisterError::DuplicateProtocol(proto)) =>
						return Err(Error::DuplicateRequestResponseProtocol { protocol: proto }),
				}
			};

<<<<<<< HEAD
			let builder = if let Some(spawner) = params.executor {
=======
			let builder = {
>>>>>>> 129fee77
				struct SpawnImpl<F>(F);
				impl<F: Fn(Pin<Box<dyn Future<Output = ()> + Send>>)> Executor for SpawnImpl<F> {
					fn exec(&self, f: Pin<Box<dyn Future<Output = ()> + Send>>) {
						(self.0)(f)
					}
				}
<<<<<<< HEAD
				SwarmBuilder::with_executor(transport, behaviour, local_peer_id, SpawnImpl(spawner))
			} else {
				let tp = ThreadPoolBuilder::new().name_prefix("libp2p-swarm-task-").create()?;
				SwarmBuilder::with_executor(transport, behaviour, local_peer_id, tp)
=======
				SwarmBuilder::with_executor(
					transport,
					behaviour,
					local_peer_id,
					SpawnImpl(params.executor),
				)
>>>>>>> 129fee77
			};
			let builder = builder
				.connection_limits(
					ConnectionLimits::default()
						.with_max_established_per_peer(Some(crate::MAX_CONNECTIONS_PER_PEER as u32))
						.with_max_established_incoming(Some(
							crate::MAX_CONNECTIONS_ESTABLISHED_INCOMING,
						)),
				)
				.substream_upgrade_protocol_override(upgrade::Version::V1Lazy)
				.notify_handler_buffer_size(NonZeroUsize::new(32).expect("32 != 0; qed"))
				.connection_event_buffer_size(1024)
				.max_negotiating_inbound_streams(2048);
<<<<<<< HEAD
=======

>>>>>>> 129fee77
			(builder.build(), bandwidth)
		};

		// Initialize the metrics.
		let metrics = match &params.metrics_registry {
			Some(registry) => Some(metrics::register(
				registry,
				MetricSources {
					bandwidth: bandwidth.clone(),
					major_syncing: is_major_syncing.clone(),
					connected_peers: num_connected.clone(),
				},
			)?),
			None => None,
		};

		// Listen on multiaddresses.
		for addr in &params.network_config.listen_addresses {
			if let Err(err) = Swarm::<Behaviour<B, Client>>::listen_on(&mut swarm, addr.clone()) {
				warn!(target: "sub-libp2p", "Can't listen on {} because: {:?}", addr, err)
			}
		}

		// Add external addresses.
		for addr in &params.network_config.public_addresses {
			Swarm::<Behaviour<B, Client>>::add_external_address(
				&mut swarm,
				addr.clone(),
				AddressScore::Infinite,
			);
		}

		let external_addresses = Arc::new(Mutex::new(Vec::new()));
		let peers_notifications_sinks = Arc::new(Mutex::new(HashMap::new()));

		let service = Arc::new(NetworkService {
			bandwidth,
			external_addresses: external_addresses.clone(),
			num_connected: num_connected.clone(),
			is_major_syncing: is_major_syncing.clone(),
			peerset: peerset_handle,
			local_peer_id,
			local_identity,
			to_worker,
			chain_sync_service: params.chain_sync_service,
			peers_notifications_sinks: peers_notifications_sinks.clone(),
			notifications_sizes_metric: metrics
				.as_ref()
				.map(|metrics| metrics.notifications_sizes.clone()),
			_marker: PhantomData,
		});

		Ok(NetworkWorker {
			external_addresses,
			num_connected,
			is_major_syncing,
			network_service: swarm,
			service,
			from_service,
			event_streams: out_events::OutChannels::new(params.metrics_registry.as_ref())?,
			peers_notifications_sinks,
			metrics,
			boot_node_ids,
			_marker: Default::default(),
		})
	}

	/// High-level network status information.
	pub fn status(&self) -> NetworkStatus<B> {
		let status = self.sync_state();
		NetworkStatus {
			sync_state: status.state,
			best_seen_block: self.best_seen_block(),
			num_sync_peers: self.num_sync_peers(),
			num_connected_peers: self.num_connected_peers(),
			num_active_peers: self.num_active_peers(),
			total_bytes_inbound: self.total_bytes_inbound(),
			total_bytes_outbound: self.total_bytes_outbound(),
			state_sync: status.state_sync,
			warp_sync: status.warp_sync,
		}
	}

	/// Returns the total number of bytes received so far.
	pub fn total_bytes_inbound(&self) -> u64 {
		self.service.bandwidth.total_inbound()
	}

	/// Returns the total number of bytes sent so far.
	pub fn total_bytes_outbound(&self) -> u64 {
		self.service.bandwidth.total_outbound()
	}

	/// Returns the number of peers we're connected to.
	pub fn num_connected_peers(&self) -> usize {
		self.network_service.behaviour().user_protocol().num_connected_peers()
	}

	/// Returns the number of peers we're connected to and that are being queried.
	pub fn num_active_peers(&self) -> usize {
		self.network_service.behaviour().user_protocol().num_active_peers()
	}

	/// Current global sync state.
	pub fn sync_state(&self) -> SyncStatus<B> {
		self.network_service.behaviour().user_protocol().sync_state()
	}

	/// Target sync block number.
	pub fn best_seen_block(&self) -> Option<NumberFor<B>> {
		self.network_service.behaviour().user_protocol().best_seen_block()
	}

	/// Number of peers participating in syncing.
	pub fn num_sync_peers(&self) -> u32 {
		self.network_service.behaviour().user_protocol().num_sync_peers()
	}

	/// Number of blocks in the import queue.
	pub fn num_queued_blocks(&self) -> u32 {
		self.network_service.behaviour().user_protocol().num_queued_blocks()
	}

	/// Returns the number of downloaded blocks.
	pub fn num_downloaded_blocks(&self) -> usize {
		self.network_service.behaviour().user_protocol().num_downloaded_blocks()
	}

	/// Number of active sync requests.
	pub fn num_sync_requests(&self) -> usize {
		self.network_service.behaviour().user_protocol().num_sync_requests()
	}

	/// Adds an address for a node.
	pub fn add_known_address(&mut self, peer_id: PeerId, addr: Multiaddr) {
		self.network_service.behaviour_mut().add_known_address(peer_id, addr);
	}

	/// Return a `NetworkService` that can be shared through the code base and can be used to
	/// manipulate the worker.
	pub fn service(&self) -> &Arc<NetworkService<B, H>> {
		&self.service
	}

	/// You must call this when a new block is finalized by the client.
	pub fn on_block_finalized(&mut self, hash: B::Hash, header: B::Header) {
		self.network_service
			.behaviour_mut()
			.user_protocol_mut()
			.on_block_finalized(hash, &header);
	}

	/// Inform the network service about new best imported block.
	pub fn new_best_block_imported(&mut self, hash: B::Hash, number: NumberFor<B>) {
		self.network_service
			.behaviour_mut()
			.user_protocol_mut()
			.new_best_block_imported(hash, number);
	}

	/// Returns the local `PeerId`.
	pub fn local_peer_id(&self) -> &PeerId {
		Swarm::<Behaviour<B, Client>>::local_peer_id(&self.network_service)
	}

	/// Returns the list of addresses we are listening on.
	///
	/// Does **NOT** include a trailing `/p2p/` with our `PeerId`.
	pub fn listen_addresses(&self) -> impl Iterator<Item = &Multiaddr> {
		Swarm::<Behaviour<B, Client>>::listeners(&self.network_service)
	}

	/// Get network state.
	///
	/// **Note**: Use this only for debugging. This API is unstable. There are warnings literally
	/// everywhere about this. Please don't use this function to retrieve actual information.
	pub fn network_state(&mut self) -> NetworkState {
		let swarm = &mut self.network_service;
		let open = swarm.behaviour_mut().user_protocol().open_peers().cloned().collect::<Vec<_>>();

		let connected_peers = {
			let swarm = &mut *swarm;
			open.iter()
				.filter_map(move |peer_id| {
					let known_addresses =
						NetworkBehaviour::addresses_of_peer(swarm.behaviour_mut(), peer_id)
							.into_iter()
							.collect();

					let endpoint = if let Some(e) =
						swarm.behaviour_mut().node(peer_id).and_then(|i| i.endpoint())
					{
						e.clone().into()
					} else {
						error!(target: "sub-libp2p", "Found state inconsistency between custom protocol \
						and debug information about {:?}", peer_id);
						return None
					};

					Some((
						peer_id.to_base58(),
						NetworkStatePeer {
							endpoint,
							version_string: swarm
								.behaviour_mut()
								.node(peer_id)
								.and_then(|i| i.client_version().map(|s| s.to_owned())),
							latest_ping_time: swarm
								.behaviour_mut()
								.node(peer_id)
								.and_then(|i| i.latest_ping()),
							known_addresses,
						},
					))
				})
				.collect()
		};

		let not_connected_peers = {
			let swarm = &mut *swarm;
			swarm
				.behaviour_mut()
				.known_peers()
				.into_iter()
				.filter(|p| open.iter().all(|n| n != p))
				.map(move |peer_id| {
					(
						peer_id.to_base58(),
						NetworkStateNotConnectedPeer {
							version_string: swarm
								.behaviour_mut()
								.node(&peer_id)
								.and_then(|i| i.client_version().map(|s| s.to_owned())),
							latest_ping_time: swarm
								.behaviour_mut()
								.node(&peer_id)
								.and_then(|i| i.latest_ping()),
							known_addresses: NetworkBehaviour::addresses_of_peer(
								swarm.behaviour_mut(),
								&peer_id,
							)
							.into_iter()
							.collect(),
						},
					)
				})
				.collect()
		};

		let peer_id = Swarm::<Behaviour<B, Client>>::local_peer_id(swarm).to_base58();
		let listened_addresses = swarm.listeners().cloned().collect();
		let external_addresses = swarm.external_addresses().map(|r| &r.addr).cloned().collect();

		NetworkState {
			peer_id,
			listened_addresses,
			external_addresses,
			connected_peers,
			not_connected_peers,
			peerset: swarm.behaviour_mut().user_protocol_mut().peerset_debug_info(),
		}
	}

	/// Get currently connected peers.
	pub fn peers_debug_info(&mut self) -> Vec<(PeerId, PeerInfo<B>)> {
		self.network_service
			.behaviour_mut()
			.user_protocol_mut()
			.peers_info()
			.map(|(id, info)| (*id, info.clone()))
			.collect()
	}

	/// Removes a `PeerId` from the list of reserved peers.
	pub fn remove_reserved_peer(&self, peer: PeerId) {
		self.service.remove_reserved_peer(peer);
	}

	/// Adds a `PeerId` and its `Multiaddr` as reserved.
	pub fn add_reserved_peer(&self, peer: MultiaddrWithPeerId) -> Result<(), String> {
		self.service.add_reserved_peer(peer)
	}

	/// Returns the list of reserved peers.
	pub fn reserved_peers(&self) -> impl Iterator<Item = &PeerId> {
		self.network_service.behaviour().user_protocol().reserved_peers()
	}
}

impl<B: BlockT + 'static, H: ExHashT> NetworkService<B, H> {
	/// Get network state.
	///
	/// **Note**: Use this only for debugging. This API is unstable. There are warnings literally
	/// everywhere about this. Please don't use this function to retrieve actual information.
	///
	/// Returns an error if the `NetworkWorker` is no longer running.
	pub async fn network_state(&self) -> Result<NetworkState, ()> {
		let (tx, rx) = oneshot::channel();

		let _ = self
			.to_worker
			.unbounded_send(ServiceToWorkerMsg::NetworkState { pending_response: tx });

		match rx.await {
			Ok(v) => v.map_err(|_| ()),
			// The channel can only be closed if the network worker no longer exists.
			Err(_) => Err(()),
		}
	}

	/// Utility function to extract `PeerId` from each `Multiaddr` for peer set updates.
	///
	/// Returns an `Err` if one of the given addresses is invalid or contains an
	/// invalid peer ID (which includes the local peer ID).
	fn split_multiaddr_and_peer_id(
		&self,
		peers: HashSet<Multiaddr>,
	) -> Result<Vec<(PeerId, Multiaddr)>, String> {
		peers
			.into_iter()
			.map(|mut addr| {
				let peer = match addr.pop() {
					Some(multiaddr::Protocol::P2p(key)) => PeerId::from_multihash(key)
						.map_err(|_| "Invalid PeerId format".to_string())?,
					_ => return Err("Missing PeerId from address".to_string()),
				};

				// Make sure the local peer ID is never added to the PSM
				// or added as a "known address", even if given.
				if peer == self.local_peer_id {
					Err("Local peer ID in peer set.".to_string())
				} else {
					Ok((peer, addr))
				}
			})
			.collect::<Result<Vec<(PeerId, Multiaddr)>, String>>()
	}
}

impl<B: BlockT + 'static, H: ExHashT> sp_consensus::SyncOracle for NetworkService<B, H> {
	fn is_major_syncing(&self) -> bool {
		self.is_major_syncing.load(Ordering::Relaxed)
	}

	fn is_offline(&self) -> bool {
		self.num_connected.load(Ordering::Relaxed) == 0
	}
}

impl<B: BlockT, H: ExHashT> sc_consensus::JustificationSyncLink<B> for NetworkService<B, H> {
	/// Request a justification for the given block from the network.
	///
	/// On success, the justification will be passed to the import queue that was part at
	/// initialization as part of the configuration.
	fn request_justification(&self, hash: &B::Hash, number: NumberFor<B>) {
		let _ = self.chain_sync_service.request_justification(hash, number);
	}

	fn clear_justification_requests(&self) {
		let _ = self.chain_sync_service.clear_justification_requests();
	}
}

impl<B, H> NetworkStateInfo for NetworkService<B, H>
where
	B: sp_runtime::traits::Block,
	H: ExHashT,
{
	/// Returns the local external addresses.
	fn external_addresses(&self) -> Vec<Multiaddr> {
		self.external_addresses.lock().clone()
	}

	/// Returns the local Peer ID.
	fn local_peer_id(&self) -> PeerId {
		self.local_peer_id
	}
}

impl<B, H> NetworkSigner for NetworkService<B, H>
where
	B: sp_runtime::traits::Block,
	H: ExHashT,
{
	fn sign_with_local_identity(&self, msg: impl AsRef<[u8]>) -> Result<Signature, SigningError> {
		Signature::sign_message(msg.as_ref(), &self.local_identity)
	}
}

impl<B, H> NetworkDHTProvider for NetworkService<B, H>
where
	B: BlockT + 'static,
	H: ExHashT,
{
	/// Start getting a value from the DHT.
	///
	/// This will generate either a `ValueFound` or a `ValueNotFound` event and pass it as an
	/// item on the [`NetworkWorker`] stream.
	fn get_value(&self, key: &KademliaKey) {
		let _ = self.to_worker.unbounded_send(ServiceToWorkerMsg::GetValue(key.clone()));
	}

	/// Start putting a value in the DHT.
	///
	/// This will generate either a `ValuePut` or a `ValuePutFailed` event and pass it as an
	/// item on the [`NetworkWorker`] stream.
	fn put_value(&self, key: KademliaKey, value: Vec<u8>) {
		let _ = self.to_worker.unbounded_send(ServiceToWorkerMsg::PutValue(key, value));
	}
}

impl<B, H> NetworkSyncForkRequest<B::Hash, NumberFor<B>> for NetworkService<B, H>
where
	B: BlockT + 'static,
	H: ExHashT,
{
	/// Configure an explicit fork sync request.
	/// Note that this function should not be used for recent blocks.
	/// Sync should be able to download all the recent forks normally.
	/// `set_sync_fork_request` should only be used if external code detects that there's
	/// a stale fork missing.
	/// Passing empty `peers` set effectively removes the sync request.
	fn set_sync_fork_request(&self, peers: Vec<PeerId>, hash: B::Hash, number: NumberFor<B>) {
		self.chain_sync_service.set_sync_fork_request(peers, hash, number);
	}
}

#[async_trait::async_trait]
impl<B, H> NetworkStatusProvider<B> for NetworkService<B, H>
where
	B: BlockT + 'static,
	H: ExHashT,
{
	async fn status(&self) -> Result<NetworkStatus<B>, ()> {
		let (tx, rx) = oneshot::channel();

		let _ = self
			.to_worker
			.unbounded_send(ServiceToWorkerMsg::NetworkStatus { pending_response: tx });

		match rx.await {
			Ok(v) => v.map_err(|_| ()),
			// The channel can only be closed if the network worker no longer exists.
			Err(_) => Err(()),
		}
	}
}

impl<B, H> NetworkPeers for NetworkService<B, H>
where
	B: BlockT + 'static,
	H: ExHashT,
{
	fn set_authorized_peers(&self, peers: HashSet<PeerId>) {
		let _ = self.to_worker.unbounded_send(ServiceToWorkerMsg::SetReserved(peers));
	}

	fn set_authorized_only(&self, reserved_only: bool) {
		let _ = self
			.to_worker
			.unbounded_send(ServiceToWorkerMsg::SetReservedOnly(reserved_only));
	}

	fn add_known_address(&self, peer_id: PeerId, addr: Multiaddr) {
		let _ = self
			.to_worker
			.unbounded_send(ServiceToWorkerMsg::AddKnownAddress(peer_id, addr));
	}

	fn report_peer(&self, who: PeerId, cost_benefit: ReputationChange) {
		self.peerset.report_peer(who, cost_benefit);
	}

	fn disconnect_peer(&self, who: PeerId, protocol: ProtocolName) {
		let _ = self.to_worker.unbounded_send(ServiceToWorkerMsg::DisconnectPeer(who, protocol));
	}

	fn accept_unreserved_peers(&self) {
		let _ = self.to_worker.unbounded_send(ServiceToWorkerMsg::SetReservedOnly(false));
	}

	fn deny_unreserved_peers(&self) {
		let _ = self.to_worker.unbounded_send(ServiceToWorkerMsg::SetReservedOnly(true));
	}

	fn add_reserved_peer(&self, peer: MultiaddrWithPeerId) -> Result<(), String> {
		// Make sure the local peer ID is never added to the PSM.
		if peer.peer_id == self.local_peer_id {
			return Err("Local peer ID cannot be added as a reserved peer.".to_string())
		}

		let _ = self
			.to_worker
			.unbounded_send(ServiceToWorkerMsg::AddKnownAddress(peer.peer_id, peer.multiaddr));
		let _ = self.to_worker.unbounded_send(ServiceToWorkerMsg::AddReserved(peer.peer_id));
		Ok(())
	}

	fn remove_reserved_peer(&self, peer_id: PeerId) {
		let _ = self.to_worker.unbounded_send(ServiceToWorkerMsg::RemoveReserved(peer_id));
	}

	fn set_reserved_peers(
		&self,
		protocol: ProtocolName,
		peers: HashSet<Multiaddr>,
	) -> Result<(), String> {
		let peers_addrs = self.split_multiaddr_and_peer_id(peers)?;

		let mut peers: HashSet<PeerId> = HashSet::with_capacity(peers_addrs.len());

		for (peer_id, addr) in peers_addrs.into_iter() {
			// Make sure the local peer ID is never added to the PSM.
			if peer_id == self.local_peer_id {
				return Err("Local peer ID cannot be added as a reserved peer.".to_string())
			}

			peers.insert(peer_id);

			if !addr.is_empty() {
				let _ = self
					.to_worker
					.unbounded_send(ServiceToWorkerMsg::AddKnownAddress(peer_id, addr));
			}
		}

		let _ = self
			.to_worker
			.unbounded_send(ServiceToWorkerMsg::SetPeersetReserved(protocol, peers));

		Ok(())
	}

	fn add_peers_to_reserved_set(
		&self,
		protocol: ProtocolName,
		peers: HashSet<Multiaddr>,
	) -> Result<(), String> {
		let peers = self.split_multiaddr_and_peer_id(peers)?;

		for (peer_id, addr) in peers.into_iter() {
			// Make sure the local peer ID is never added to the PSM.
			if peer_id == self.local_peer_id {
				return Err("Local peer ID cannot be added as a reserved peer.".to_string())
			}

			if !addr.is_empty() {
				let _ = self
					.to_worker
					.unbounded_send(ServiceToWorkerMsg::AddKnownAddress(peer_id, addr));
			}
			let _ = self
				.to_worker
				.unbounded_send(ServiceToWorkerMsg::AddSetReserved(protocol.clone(), peer_id));
		}

		Ok(())
	}

	fn remove_peers_from_reserved_set(&self, protocol: ProtocolName, peers: Vec<PeerId>) {
		for peer_id in peers.into_iter() {
			let _ = self
				.to_worker
				.unbounded_send(ServiceToWorkerMsg::RemoveSetReserved(protocol.clone(), peer_id));
		}
	}

	fn add_to_peers_set(
		&self,
		protocol: ProtocolName,
		peers: HashSet<Multiaddr>,
	) -> Result<(), String> {
		let peers = self.split_multiaddr_and_peer_id(peers)?;

		for (peer_id, addr) in peers.into_iter() {
			// Make sure the local peer ID is never added to the PSM.
			if peer_id == self.local_peer_id {
				return Err("Local peer ID cannot be added as a reserved peer.".to_string())
			}

			if !addr.is_empty() {
				let _ = self
					.to_worker
					.unbounded_send(ServiceToWorkerMsg::AddKnownAddress(peer_id, addr));
			}
			let _ = self
				.to_worker
				.unbounded_send(ServiceToWorkerMsg::AddToPeersSet(protocol.clone(), peer_id));
		}

		Ok(())
	}

	fn remove_from_peers_set(&self, protocol: ProtocolName, peers: Vec<PeerId>) {
		for peer_id in peers.into_iter() {
			let _ = self
				.to_worker
				.unbounded_send(ServiceToWorkerMsg::RemoveFromPeersSet(protocol.clone(), peer_id));
		}
	}

	fn sync_num_connected(&self) -> usize {
		self.num_connected.load(Ordering::Relaxed)
	}
}

impl<B, H> NetworkEventStream for NetworkService<B, H>
where
	B: BlockT + 'static,
	H: ExHashT,
{
	fn event_stream(&self, name: &'static str) -> Pin<Box<dyn Stream<Item = Event> + Send>> {
		let (tx, rx) = out_events::channel(name, 100_000);
		let _ = self.to_worker.unbounded_send(ServiceToWorkerMsg::EventStream(tx));
		Box::pin(rx)
	}
}

impl<B, H> NetworkNotification for NetworkService<B, H>
where
	B: BlockT + 'static,
	H: ExHashT,
{
	fn write_notification(&self, target: PeerId, protocol: ProtocolName, message: Vec<u8>) {
		// We clone the `NotificationsSink` in order to be able to unlock the network-wide
		// `peers_notifications_sinks` mutex as soon as possible.
		let sink = {
			let peers_notifications_sinks = self.peers_notifications_sinks.lock();
			if let Some(sink) = peers_notifications_sinks.get(&(target, protocol.clone())) {
				sink.clone()
			} else {
				// Notification silently discarded, as documented.
				debug!(
					target: "sub-libp2p",
					"Attempted to send notification on missing or closed substream: {}, {:?}",
					target, protocol,
				);
				return
			}
		};

		if let Some(notifications_sizes_metric) = self.notifications_sizes_metric.as_ref() {
			notifications_sizes_metric
				.with_label_values(&["out", &protocol])
				.observe(message.len() as f64);
		}

		// Sending is communicated to the `NotificationsSink`.
		trace!(
			target: "sub-libp2p",
			"External API => Notification({:?}, {:?}, {} bytes)",
			target, protocol, message.len()
		);
		trace!(target: "sub-libp2p", "Handler({:?}) <= Sync notification", target);
		sink.send_sync_notification(message);
	}

	fn notification_sender(
		&self,
		target: PeerId,
		protocol: ProtocolName,
	) -> Result<Box<dyn NotificationSenderT>, NotificationSenderError> {
		// We clone the `NotificationsSink` in order to be able to unlock the network-wide
		// `peers_notifications_sinks` mutex as soon as possible.
		let sink = {
			let peers_notifications_sinks = self.peers_notifications_sinks.lock();
			if let Some(sink) = peers_notifications_sinks.get(&(target, protocol.clone())) {
				sink.clone()
			} else {
				return Err(NotificationSenderError::Closed)
			}
		};

		let notification_size_metric = self
			.notifications_sizes_metric
			.as_ref()
			.map(|histogram| histogram.with_label_values(&["out", &protocol]));

		Ok(Box::new(NotificationSender { sink, protocol_name: protocol, notification_size_metric }))
	}
}

#[async_trait::async_trait]
impl<B, H> NetworkRequest for NetworkService<B, H>
where
	B: BlockT + 'static,
	H: ExHashT,
{
	async fn request(
		&self,
		target: PeerId,
		protocol: ProtocolName,
		request: Vec<u8>,
		connect: IfDisconnected,
	) -> Result<Vec<u8>, RequestFailure> {
		let (tx, rx) = oneshot::channel();

		self.start_request(target, protocol, request, tx, connect);

		match rx.await {
			Ok(v) => v,
			// The channel can only be closed if the network worker no longer exists. If the
			// network worker no longer exists, then all connections to `target` are necessarily
			// closed, and we legitimately report this situation as a "ConnectionClosed".
			Err(_) => Err(RequestFailure::Network(OutboundFailure::ConnectionClosed)),
		}
	}

	fn start_request(
		&self,
		target: PeerId,
		protocol: ProtocolName,
		request: Vec<u8>,
		tx: oneshot::Sender<Result<Vec<u8>, RequestFailure>>,
		connect: IfDisconnected,
	) {
		let _ = self.to_worker.unbounded_send(ServiceToWorkerMsg::Request {
			target,
			protocol: protocol.into(),
			request,
			pending_response: tx,
			connect,
		});
	}
}

impl<B, H> NetworkBlock<B::Hash, NumberFor<B>> for NetworkService<B, H>
where
	B: BlockT + 'static,
	H: ExHashT,
{
	fn announce_block(&self, hash: B::Hash, data: Option<Vec<u8>>) {
		let _ = self.to_worker.unbounded_send(ServiceToWorkerMsg::AnnounceBlock(hash, data));
	}

	fn new_best_block_imported(&self, hash: B::Hash, number: NumberFor<B>) {
		let _ = self
			.to_worker
			.unbounded_send(ServiceToWorkerMsg::NewBestBlockImported(hash, number));
	}
}

/// A `NotificationSender` allows for sending notifications to a peer with a chosen protocol.
#[must_use]
pub struct NotificationSender {
	sink: NotificationsSink,

	/// Name of the protocol on the wire.
	protocol_name: ProtocolName,

	/// Field extracted from the [`Metrics`] struct and necessary to report the
	/// notifications-related metrics.
	notification_size_metric: Option<Histogram>,
}

#[async_trait::async_trait]
impl NotificationSenderT for NotificationSender {
	async fn ready(
		&self,
	) -> Result<Box<dyn NotificationSenderReadyT + '_>, NotificationSenderError> {
		Ok(Box::new(NotificationSenderReady {
			ready: match self.sink.reserve_notification().await {
				Ok(r) => Some(r),
				Err(()) => return Err(NotificationSenderError::Closed),
			},
			peer_id: self.sink.peer_id(),
			protocol_name: &self.protocol_name,
			notification_size_metric: self.notification_size_metric.clone(),
		}))
	}
}

/// Reserved slot in the notifications buffer, ready to accept data.
#[must_use]
pub struct NotificationSenderReady<'a> {
	ready: Option<Ready<'a>>,

	/// Target of the notification.
	peer_id: &'a PeerId,

	/// Name of the protocol on the wire.
	protocol_name: &'a ProtocolName,

	/// Field extracted from the [`Metrics`] struct and necessary to report the
	/// notifications-related metrics.
	notification_size_metric: Option<Histogram>,
}

impl<'a> NotificationSenderReadyT for NotificationSenderReady<'a> {
	fn send(&mut self, notification: Vec<u8>) -> Result<(), NotificationSenderError> {
		if let Some(notification_size_metric) = &self.notification_size_metric {
			notification_size_metric.observe(notification.len() as f64);
		}

		trace!(
			target: "sub-libp2p",
			"External API => Notification({:?}, {}, {} bytes)",
			self.peer_id, self.protocol_name, notification.len(),
		);
		trace!(target: "sub-libp2p", "Handler({:?}) <= Async notification", self.peer_id);

		self.ready
			.take()
			.ok_or(NotificationSenderError::Closed)?
			.send(notification)
			.map_err(|()| NotificationSenderError::Closed)
	}
}

/// Messages sent from the `NetworkService` to the `NetworkWorker`.
///
/// Each entry corresponds to a method of `NetworkService`.
enum ServiceToWorkerMsg<B: BlockT> {
	AnnounceBlock(B::Hash, Option<Vec<u8>>),
	GetValue(KademliaKey),
	PutValue(KademliaKey, Vec<u8>),
	AddKnownAddress(PeerId, Multiaddr),
	SetReservedOnly(bool),
	AddReserved(PeerId),
	RemoveReserved(PeerId),
	SetReserved(HashSet<PeerId>),
	SetPeersetReserved(ProtocolName, HashSet<PeerId>),
	AddSetReserved(ProtocolName, PeerId),
	RemoveSetReserved(ProtocolName, PeerId),
	AddToPeersSet(ProtocolName, PeerId),
	RemoveFromPeersSet(ProtocolName, PeerId),
	EventStream(out_events::Sender),
	Request {
		target: PeerId,
		protocol: ProtocolName,
		request: Vec<u8>,
		pending_response: oneshot::Sender<Result<Vec<u8>, RequestFailure>>,
		connect: IfDisconnected,
	},
	NetworkStatus {
		pending_response: oneshot::Sender<Result<NetworkStatus<B>, RequestFailure>>,
	},
	NetworkState {
		pending_response: oneshot::Sender<Result<NetworkState, RequestFailure>>,
	},
	DisconnectPeer(PeerId, ProtocolName),
	NewBestBlockImported(B::Hash, NumberFor<B>),
}

/// Main network worker. Must be polled in order for the network to advance.
///
/// You are encouraged to poll this in a separate background thread or task.
#[must_use = "The NetworkWorker must be polled in order for the network to advance"]
pub struct NetworkWorker<B, H, Client>
where
	B: BlockT + 'static,
	H: ExHashT,
	Client: HeaderBackend<B> + 'static,
{
	/// Updated by the `NetworkWorker` and loaded by the `NetworkService`.
	external_addresses: Arc<Mutex<Vec<Multiaddr>>>,
	/// Updated by the `NetworkWorker` and loaded by the `NetworkService`.
	num_connected: Arc<AtomicUsize>,
	/// Updated by the `NetworkWorker` and loaded by the `NetworkService`.
	is_major_syncing: Arc<AtomicBool>,
	/// The network service that can be extracted and shared through the codebase.
	service: Arc<NetworkService<B, H>>,
	/// The *actual* network.
	network_service: Swarm<Behaviour<B, Client>>,
	/// Messages from the [`NetworkService`] that must be processed.
	from_service: TracingUnboundedReceiver<ServiceToWorkerMsg<B>>,
	/// Senders for events that happen on the network.
	event_streams: out_events::OutChannels,
	/// Prometheus network metrics.
	metrics: Option<Metrics>,
	/// The `PeerId`'s of all boot nodes.
	boot_node_ids: Arc<HashSet<PeerId>>,
	/// For each peer and protocol combination, an object that allows sending notifications to
	/// that peer. Shared with the [`NetworkService`].
	peers_notifications_sinks: Arc<Mutex<HashMap<(PeerId, ProtocolName), NotificationsSink>>>,
	/// Marker to pin the `H` generic. Serves no purpose except to not break backwards
	/// compatibility.
	_marker: PhantomData<H>,
}

impl<B, H, Client> Future for NetworkWorker<B, H, Client>
where
	B: BlockT + 'static,
	H: ExHashT,
	Client: HeaderBackend<B> + 'static,
{
	type Output = ();

	fn poll(mut self: Pin<&mut Self>, cx: &mut std::task::Context) -> Poll<Self::Output> {
		let this = &mut *self;

		// At the time of writing of this comment, due to a high volume of messages, the network
		// worker sometimes takes a long time to process the loop below. When that happens, the
		// rest of the polling is frozen. In order to avoid negative side-effects caused by this
		// freeze, a limit to the number of iterations is enforced below. If the limit is reached,
		// the task is interrupted then scheduled again.
		//
		// This allows for a more even distribution in the time taken by each sub-part of the
		// polling.
		let mut num_iterations = 0;
		loop {
			num_iterations += 1;
			if num_iterations >= 100 {
				cx.waker().wake_by_ref();
				break
			}

			// Process the next message coming from the `NetworkService`.
			let msg = match this.from_service.poll_next_unpin(cx) {
				Poll::Ready(Some(msg)) => msg,
				Poll::Ready(None) => return Poll::Ready(()),
				Poll::Pending => break,
			};
			match msg {
				ServiceToWorkerMsg::AnnounceBlock(hash, data) => this
					.network_service
					.behaviour_mut()
					.user_protocol_mut()
					.announce_block(hash, data),
				ServiceToWorkerMsg::GetValue(key) =>
					this.network_service.behaviour_mut().get_value(key),
				ServiceToWorkerMsg::PutValue(key, value) =>
					this.network_service.behaviour_mut().put_value(key, value),
				ServiceToWorkerMsg::SetReservedOnly(reserved_only) => this
					.network_service
					.behaviour_mut()
					.user_protocol_mut()
					.set_reserved_only(reserved_only),
				ServiceToWorkerMsg::SetReserved(peers) => this
					.network_service
					.behaviour_mut()
					.user_protocol_mut()
					.set_reserved_peers(peers),
				ServiceToWorkerMsg::SetPeersetReserved(protocol, peers) => this
					.network_service
					.behaviour_mut()
					.user_protocol_mut()
					.set_reserved_peerset_peers(protocol, peers),
				ServiceToWorkerMsg::AddReserved(peer_id) => this
					.network_service
					.behaviour_mut()
					.user_protocol_mut()
					.add_reserved_peer(peer_id),
				ServiceToWorkerMsg::RemoveReserved(peer_id) => this
					.network_service
					.behaviour_mut()
					.user_protocol_mut()
					.remove_reserved_peer(peer_id),
				ServiceToWorkerMsg::AddSetReserved(protocol, peer_id) => this
					.network_service
					.behaviour_mut()
					.user_protocol_mut()
					.add_set_reserved_peer(protocol, peer_id),
				ServiceToWorkerMsg::RemoveSetReserved(protocol, peer_id) => this
					.network_service
					.behaviour_mut()
					.user_protocol_mut()
					.remove_set_reserved_peer(protocol, peer_id),
				ServiceToWorkerMsg::AddKnownAddress(peer_id, addr) =>
					this.network_service.behaviour_mut().add_known_address(peer_id, addr),
				ServiceToWorkerMsg::AddToPeersSet(protocol, peer_id) => this
					.network_service
					.behaviour_mut()
					.user_protocol_mut()
					.add_to_peers_set(protocol, peer_id),
				ServiceToWorkerMsg::RemoveFromPeersSet(protocol, peer_id) => this
					.network_service
					.behaviour_mut()
					.user_protocol_mut()
					.remove_from_peers_set(protocol, peer_id),
				ServiceToWorkerMsg::EventStream(sender) => this.event_streams.push(sender),
				ServiceToWorkerMsg::Request {
					target,
					protocol,
					request,
					pending_response,
					connect,
				} => {
					this.network_service.behaviour_mut().send_request(
						&target,
						&protocol,
						request,
						pending_response,
						connect,
					);
				},
				ServiceToWorkerMsg::NetworkStatus { pending_response } => {
					let _ = pending_response.send(Ok(this.status()));
				},
				ServiceToWorkerMsg::NetworkState { pending_response } => {
					let _ = pending_response.send(Ok(this.network_state()));
				},
				ServiceToWorkerMsg::DisconnectPeer(who, protocol_name) => this
					.network_service
					.behaviour_mut()
					.user_protocol_mut()
					.disconnect_peer(&who, protocol_name),
				ServiceToWorkerMsg::NewBestBlockImported(hash, number) => this
					.network_service
					.behaviour_mut()
					.user_protocol_mut()
					.new_best_block_imported(hash, number),
			}
		}

		// `num_iterations` serves the same purpose as in the previous loop.
		// See the previous loop for explanations.
		let mut num_iterations = 0;
		loop {
			num_iterations += 1;
			if num_iterations >= 1000 {
				cx.waker().wake_by_ref();
				break
			}

			// Process the next action coming from the network.
			let next_event = this.network_service.select_next_some();
			futures::pin_mut!(next_event);
			let poll_value = next_event.poll_unpin(cx);

			match poll_value {
				Poll::Pending => break,
				Poll::Ready(SwarmEvent::Behaviour(BehaviourOut::InboundRequest {
					protocol,
					result,
					..
				})) => {
					if let Some(metrics) = this.metrics.as_ref() {
						match result {
							Ok(serve_time) => {
								metrics
									.requests_in_success_total
									.with_label_values(&[&protocol])
									.observe(serve_time.as_secs_f64());
							},
							Err(err) => {
								let reason = match err {
									ResponseFailure::Network(InboundFailure::Timeout) => "timeout",
									ResponseFailure::Network(
										InboundFailure::UnsupportedProtocols,
									) =>
									// `UnsupportedProtocols` is reported for every single
									// inbound request whenever a request with an unsupported
									// protocol is received. This is not reported in order to
									// avoid confusions.
										continue,
									ResponseFailure::Network(InboundFailure::ResponseOmission) =>
										"busy-omitted",
									ResponseFailure::Network(InboundFailure::ConnectionClosed) =>
										"connection-closed",
								};

								metrics
									.requests_in_failure_total
									.with_label_values(&[&protocol, reason])
									.inc();
							},
						}
					}
				},
				Poll::Ready(SwarmEvent::Behaviour(BehaviourOut::RequestFinished {
					protocol,
					duration,
					result,
					..
				})) =>
					if let Some(metrics) = this.metrics.as_ref() {
						match result {
							Ok(_) => {
								metrics
									.requests_out_success_total
									.with_label_values(&[&protocol])
									.observe(duration.as_secs_f64());
							},
							Err(err) => {
								let reason = match err {
									RequestFailure::NotConnected => "not-connected",
									RequestFailure::UnknownProtocol => "unknown-protocol",
									RequestFailure::Refused => "refused",
									RequestFailure::Obsolete => "obsolete",
									RequestFailure::Network(OutboundFailure::DialFailure) =>
										"dial-failure",
									RequestFailure::Network(OutboundFailure::Timeout) => "timeout",
									RequestFailure::Network(OutboundFailure::ConnectionClosed) =>
										"connection-closed",
									RequestFailure::Network(
										OutboundFailure::UnsupportedProtocols,
									) => "unsupported",
								};

								metrics
									.requests_out_failure_total
									.with_label_values(&[&protocol, reason])
									.inc();
							},
						}
					},
				Poll::Ready(SwarmEvent::Behaviour(BehaviourOut::ReputationChanges {
					peer,
					changes,
				})) =>
					for change in changes {
						this.network_service.behaviour().user_protocol().report_peer(peer, change);
					},
				Poll::Ready(SwarmEvent::Behaviour(BehaviourOut::PeerIdentify {
					peer_id,
					info:
						IdentifyInfo {
							protocol_version,
							agent_version,
							mut listen_addrs,
							protocols,
							..
						},
				})) => {
					if listen_addrs.len() > 30 {
						debug!(
							target: "sub-libp2p",
							"Node {:?} has reported more than 30 addresses; it is identified by {:?} and {:?}",
							peer_id, protocol_version, agent_version
						);
						listen_addrs.truncate(30);
					}
					for addr in listen_addrs {
						this.network_service
							.behaviour_mut()
							.add_self_reported_address_to_dht(&peer_id, &protocols, addr);
					}
					this.network_service
						.behaviour_mut()
						.user_protocol_mut()
						.add_default_set_discovered_nodes(iter::once(peer_id));
				},
				Poll::Ready(SwarmEvent::Behaviour(BehaviourOut::Discovered(peer_id))) => {
					this.network_service
						.behaviour_mut()
						.user_protocol_mut()
						.add_default_set_discovered_nodes(iter::once(peer_id));
				},
				Poll::Ready(SwarmEvent::Behaviour(BehaviourOut::RandomKademliaStarted)) =>
					if let Some(metrics) = this.metrics.as_ref() {
						metrics.kademlia_random_queries_total.inc();
					},
				Poll::Ready(SwarmEvent::Behaviour(BehaviourOut::NotificationStreamOpened {
					remote,
					protocol,
					negotiated_fallback,
					notifications_sink,
					role,
				})) => {
					if let Some(metrics) = this.metrics.as_ref() {
						metrics
							.notifications_streams_opened_total
							.with_label_values(&[&protocol])
							.inc();
					}
					{
						let mut peers_notifications_sinks = this.peers_notifications_sinks.lock();
						let _previous_value = peers_notifications_sinks
							.insert((remote, protocol.clone()), notifications_sink);
						debug_assert!(_previous_value.is_none());
					}
					this.event_streams.send(Event::NotificationStreamOpened {
						remote,
						protocol,
						negotiated_fallback,
						role,
					});
				},
				Poll::Ready(SwarmEvent::Behaviour(BehaviourOut::NotificationStreamReplaced {
					remote,
					protocol,
					notifications_sink,
				})) => {
					let mut peers_notifications_sinks = this.peers_notifications_sinks.lock();
					if let Some(s) = peers_notifications_sinks.get_mut(&(remote, protocol)) {
						*s = notifications_sink;
					} else {
						error!(
							target: "sub-libp2p",
							"NotificationStreamReplaced for non-existing substream"
						);
						debug_assert!(false);
					}

					// TODO: Notifications might have been lost as a result of the previous
					// connection being dropped, and as a result it would be preferable to notify
					// the users of this fact by simulating the substream being closed then
					// reopened.
					// The code below doesn't compile because `role` is unknown. Propagating the
					// handshake of the secondary connections is quite an invasive change and
					// would conflict with https://github.com/paritytech/substrate/issues/6403.
					// Considering that dropping notifications is generally regarded as
					// acceptable, this bug is at the moment intentionally left there and is
					// intended to be fixed at the same time as
					// https://github.com/paritytech/substrate/issues/6403.
					// this.event_streams.send(Event::NotificationStreamClosed {
					// remote,
					// protocol,
					// });
					// this.event_streams.send(Event::NotificationStreamOpened {
					// remote,
					// protocol,
					// role,
					// });
				},
				Poll::Ready(SwarmEvent::Behaviour(BehaviourOut::NotificationStreamClosed {
					remote,
					protocol,
				})) => {
					if let Some(metrics) = this.metrics.as_ref() {
						metrics
							.notifications_streams_closed_total
							.with_label_values(&[&protocol[..]])
							.inc();
					}
					this.event_streams.send(Event::NotificationStreamClosed {
						remote,
						protocol: protocol.clone(),
					});
					{
						let mut peers_notifications_sinks = this.peers_notifications_sinks.lock();
						let _previous_value = peers_notifications_sinks.remove(&(remote, protocol));
						debug_assert!(_previous_value.is_some());
					}
				},
				Poll::Ready(SwarmEvent::Behaviour(BehaviourOut::NotificationsReceived {
					remote,
					messages,
				})) => {
					if let Some(metrics) = this.metrics.as_ref() {
						for (protocol, message) in &messages {
							metrics
								.notifications_sizes
								.with_label_values(&["in", protocol])
								.observe(message.len() as f64);
						}
					}
					this.event_streams.send(Event::NotificationsReceived { remote, messages });
				},
				Poll::Ready(SwarmEvent::Behaviour(BehaviourOut::SyncConnected(remote))) => {
					this.event_streams.send(Event::SyncConnected { remote });
				},
				Poll::Ready(SwarmEvent::Behaviour(BehaviourOut::SyncDisconnected(remote))) => {
					this.event_streams.send(Event::SyncDisconnected { remote });
				},
				Poll::Ready(SwarmEvent::Behaviour(BehaviourOut::Dht(event, duration))) => {
					if let Some(metrics) = this.metrics.as_ref() {
						let query_type = match event {
							DhtEvent::ValueFound(_) => "value-found",
							DhtEvent::ValueNotFound(_) => "value-not-found",
							DhtEvent::ValuePut(_) => "value-put",
							DhtEvent::ValuePutFailed(_) => "value-put-failed",
						};
						metrics
							.kademlia_query_duration
							.with_label_values(&[query_type])
							.observe(duration.as_secs_f64());
					}

					this.event_streams.send(Event::Dht(event));
				},
				Poll::Ready(SwarmEvent::Behaviour(BehaviourOut::None)) => {
					// Ignored event from lower layers.
				},
				Poll::Ready(SwarmEvent::ConnectionEstablished {
					peer_id,
					endpoint,
					num_established,
					concurrent_dial_errors,
				}) => {
					if let Some(errors) = concurrent_dial_errors {
						debug!(target: "sub-libp2p", "Libp2p => Connected({:?}) with errors: {:?}", peer_id, errors);
					} else {
						debug!(target: "sub-libp2p", "Libp2p => Connected({:?})", peer_id);
					}

					if let Some(metrics) = this.metrics.as_ref() {
						let direction = match endpoint {
							ConnectedPoint::Dialer { .. } => "out",
							ConnectedPoint::Listener { .. } => "in",
						};
						metrics.connections_opened_total.with_label_values(&[direction]).inc();

						if num_established.get() == 1 {
							metrics.distinct_peers_connections_opened_total.inc();
						}
					}
				},
				Poll::Ready(SwarmEvent::ConnectionClosed {
					peer_id,
					cause,
					endpoint,
					num_established,
				}) => {
					debug!(target: "sub-libp2p", "Libp2p => Disconnected({:?}, {:?})", peer_id, cause);
					if let Some(metrics) = this.metrics.as_ref() {
						let direction = match endpoint {
							ConnectedPoint::Dialer { .. } => "out",
							ConnectedPoint::Listener { .. } => "in",
						};
						let reason = match cause {
							Some(ConnectionError::IO(_)) => "transport-error",
							Some(ConnectionError::Handler(EitherError::A(EitherError::A(
								EitherError::B(EitherError::A(PingFailure::Timeout)),
							)))) => "ping-timeout",
							Some(ConnectionError::Handler(EitherError::A(EitherError::A(
								EitherError::A(NotifsHandlerError::SyncNotificationsClogged),
							)))) => "sync-notifications-clogged",
							Some(ConnectionError::Handler(_)) => "protocol-error",
							Some(ConnectionError::KeepAliveTimeout) => "keep-alive-timeout",
							None => "actively-closed",
						};
						metrics
							.connections_closed_total
							.with_label_values(&[direction, reason])
							.inc();

						// `num_established` represents the number of *remaining* connections.
						if num_established == 0 {
							metrics.distinct_peers_connections_closed_total.inc();
						}
					}
				},
				Poll::Ready(SwarmEvent::NewListenAddr { address, .. }) => {
					trace!(target: "sub-libp2p", "Libp2p => NewListenAddr({})", address);
					if let Some(metrics) = this.metrics.as_ref() {
						metrics.listeners_local_addresses.inc();
					}
				},
				Poll::Ready(SwarmEvent::ExpiredListenAddr { address, .. }) => {
					info!(target: "sub-libp2p", "📪 No longer listening on {}", address);
					if let Some(metrics) = this.metrics.as_ref() {
						metrics.listeners_local_addresses.dec();
					}
				},
				Poll::Ready(SwarmEvent::OutgoingConnectionError { peer_id, error }) => {
					if let Some(peer_id) = peer_id {
						trace!(
							target: "sub-libp2p",
							"Libp2p => Failed to reach {:?}: {}",
							peer_id, error,
						);

						if this.boot_node_ids.contains(&peer_id) {
							if let DialError::WrongPeerId { obtained, endpoint } = &error {
								if let ConnectedPoint::Dialer { address, role_override: _ } =
									endpoint
								{
									warn!(
										"💔 The bootnode you want to connect to at `{}` provided a different peer ID `{}` than the one you expect `{}`.",
										address,
										obtained,
										peer_id,
									);
								}
							}
						}
					}

					if let Some(metrics) = this.metrics.as_ref() {
						let reason = match error {
							DialError::ConnectionLimit(_) => Some("limit-reached"),
							DialError::InvalidPeerId(_) => Some("invalid-peer-id"),
							DialError::Transport(_) | DialError::ConnectionIo(_) =>
								Some("transport-error"),
							DialError::Banned |
							DialError::LocalPeerId |
							DialError::NoAddresses |
							DialError::DialPeerConditionFalse(_) |
							DialError::WrongPeerId { .. } |
							DialError::Aborted => None, // ignore them
						};
						if let Some(reason) = reason {
							metrics
								.pending_connections_errors_total
								.with_label_values(&[reason])
								.inc();
						}
					}
				},
				Poll::Ready(SwarmEvent::Dialing(peer_id)) => {
					trace!(target: "sub-libp2p", "Libp2p => Dialing({:?})", peer_id)
				},
				Poll::Ready(SwarmEvent::IncomingConnection { local_addr, send_back_addr }) => {
					trace!(target: "sub-libp2p", "Libp2p => IncomingConnection({},{}))",
						local_addr, send_back_addr);
					if let Some(metrics) = this.metrics.as_ref() {
						metrics.incoming_connections_total.inc();
					}
				},
				Poll::Ready(SwarmEvent::IncomingConnectionError {
					local_addr,
					send_back_addr,
					error,
				}) => {
					debug!(
						target: "sub-libp2p",
						"Libp2p => IncomingConnectionError({},{}): {}",
						local_addr, send_back_addr, error,
					);
					if let Some(metrics) = this.metrics.as_ref() {
						let reason = match error {
							PendingConnectionError::ConnectionLimit(_) => Some("limit-reached"),
							PendingConnectionError::WrongPeerId { .. } => Some("invalid-peer-id"),
							PendingConnectionError::Transport(_) |
							PendingConnectionError::IO(_) => Some("transport-error"),
							PendingConnectionError::Aborted => None, // ignore it
						};

						if let Some(reason) = reason {
							metrics
								.incoming_connections_errors_total
								.with_label_values(&[reason])
								.inc();
						}
					}
				},
				Poll::Ready(SwarmEvent::BannedPeer { peer_id, endpoint }) => {
					debug!(
						target: "sub-libp2p",
						"Libp2p => BannedPeer({}). Connected via {:?}.",
						peer_id, endpoint,
					);
					if let Some(metrics) = this.metrics.as_ref() {
						metrics
							.incoming_connections_errors_total
							.with_label_values(&["banned"])
							.inc();
					}
				},
				Poll::Ready(SwarmEvent::ListenerClosed { reason, addresses, .. }) => {
					if let Some(metrics) = this.metrics.as_ref() {
						metrics.listeners_local_addresses.sub(addresses.len() as u64);
					}
					let addrs =
						addresses.into_iter().map(|a| a.to_string()).collect::<Vec<_>>().join(", ");
					match reason {
						Ok(()) => error!(
							target: "sub-libp2p",
							"📪 Libp2p listener ({}) closed gracefully",
							addrs
						),
						Err(e) => error!(
							target: "sub-libp2p",
							"📪 Libp2p listener ({}) closed: {}",
							addrs, e
						),
					}
				},
				Poll::Ready(SwarmEvent::ListenerError { error, .. }) => {
					debug!(target: "sub-libp2p", "Libp2p => ListenerError: {}", error);
					if let Some(metrics) = this.metrics.as_ref() {
						metrics.listeners_errors_total.inc();
					}
				},
			};
		}

		let num_connected_peers =
			this.network_service.behaviour_mut().user_protocol_mut().num_connected_peers();

		// Update the variables shared with the `NetworkService`.
		this.num_connected.store(num_connected_peers, Ordering::Relaxed);
		{
			let external_addresses =
				Swarm::<Behaviour<B, Client>>::external_addresses(&this.network_service)
					.map(|r| &r.addr)
					.cloned()
					.collect();
			*this.external_addresses.lock() = external_addresses;
		}

		let is_major_syncing = this
			.network_service
			.behaviour_mut()
			.user_protocol_mut()
			.sync_state()
			.state
			.is_major_syncing();

		this.is_major_syncing.store(is_major_syncing, Ordering::Relaxed);

		if let Some(metrics) = this.metrics.as_ref() {
			if let Some(buckets) = this.network_service.behaviour_mut().num_entries_per_kbucket() {
				for (lower_ilog2_bucket_bound, num_entries) in buckets {
					metrics
						.kbuckets_num_nodes
						.with_label_values(&[&lower_ilog2_bucket_bound.to_string()])
						.set(num_entries as u64);
				}
			}
			if let Some(num_entries) = this.network_service.behaviour_mut().num_kademlia_records() {
				metrics.kademlia_records_count.set(num_entries as u64);
			}
			if let Some(num_entries) =
				this.network_service.behaviour_mut().kademlia_records_total_size()
			{
				metrics.kademlia_records_sizes_total.set(num_entries as u64);
			}
			metrics
				.peerset_num_discovered
				.set(this.network_service.behaviour_mut().user_protocol().num_discovered_peers()
					as u64);
			metrics.pending_connections.set(
				Swarm::network_info(&this.network_service).connection_counters().num_pending()
					as u64,
			);
		}

		Poll::Pending
	}
}

impl<B, H, Client> Unpin for NetworkWorker<B, H, Client>
where
	B: BlockT + 'static,
	H: ExHashT,
	Client: HeaderBackend<B> + 'static,
{
}

fn ensure_addresses_consistent_with_transport<'a>(
	addresses: impl Iterator<Item = &'a Multiaddr>,
	transport: &TransportConfig,
) -> Result<(), Error> {
	if matches!(transport, TransportConfig::MemoryOnly) {
		let addresses: Vec<_> = addresses
			.filter(|x| {
				x.iter().any(|y| !matches!(y, libp2p::core::multiaddr::Protocol::Memory(_)))
			})
			.cloned()
			.collect();

		if !addresses.is_empty() {
			return Err(Error::AddressesForAnotherTransport {
				transport: transport.clone(),
				addresses,
			})
		}
	} else {
		let addresses: Vec<_> = addresses
			.filter(|x| x.iter().any(|y| matches!(y, libp2p::core::multiaddr::Protocol::Memory(_))))
			.cloned()
			.collect();

		if !addresses.is_empty() {
			return Err(Error::AddressesForAnotherTransport {
				transport: transport.clone(),
				addresses,
			})
		}
	}

	Ok(())
}<|MERGE_RESOLUTION|>--- conflicted
+++ resolved
@@ -38,7 +38,7 @@
 	transport, ChainSyncInterface, ReputationChange,
 };
 
-use futures::{channel::oneshot, executor::ThreadPoolBuilder, prelude::*};
+use futures::{channel::oneshot, prelude::*};
 use libp2p::{
 	core::{either::EitherError, upgrade, ConnectedPoint},
 	identify::Info as IdentifyInfo,
@@ -375,30 +375,19 @@
 				}
 			};
 
-<<<<<<< HEAD
-			let builder = if let Some(spawner) = params.executor {
-=======
 			let builder = {
->>>>>>> 129fee77
 				struct SpawnImpl<F>(F);
 				impl<F: Fn(Pin<Box<dyn Future<Output = ()> + Send>>)> Executor for SpawnImpl<F> {
 					fn exec(&self, f: Pin<Box<dyn Future<Output = ()> + Send>>) {
 						(self.0)(f)
 					}
 				}
-<<<<<<< HEAD
-				SwarmBuilder::with_executor(transport, behaviour, local_peer_id, SpawnImpl(spawner))
-			} else {
-				let tp = ThreadPoolBuilder::new().name_prefix("libp2p-swarm-task-").create()?;
-				SwarmBuilder::with_executor(transport, behaviour, local_peer_id, tp)
-=======
 				SwarmBuilder::with_executor(
 					transport,
 					behaviour,
 					local_peer_id,
 					SpawnImpl(params.executor),
 				)
->>>>>>> 129fee77
 			};
 			let builder = builder
 				.connection_limits(
@@ -412,10 +401,7 @@
 				.notify_handler_buffer_size(NonZeroUsize::new(32).expect("32 != 0; qed"))
 				.connection_event_buffer_size(1024)
 				.max_negotiating_inbound_streams(2048);
-<<<<<<< HEAD
-=======
-
->>>>>>> 129fee77
+
 			(builder.build(), bandwidth)
 		};
 
