--- conflicted
+++ resolved
@@ -29,11 +29,7 @@
 futures-timer = "3.0.2"
 hex = "0.4.0"
 ip_network = "0.4.1"
-<<<<<<< HEAD
 libp2p = "0.47.0"
-=======
-libp2p = "0.46.1"
->>>>>>> 8016da9d
 linked_hash_set = "0.1.3"
 linked-hash-map = "0.5.4"
 log = "0.4.17"
