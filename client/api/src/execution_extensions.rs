--- conflicted
+++ resolved
@@ -23,15 +23,9 @@
 //! extensions to support APIs for particular execution context & capabilities.
 
 use parking_lot::RwLock;
-<<<<<<< HEAD
-=======
-use sc_transaction_pool_api::OffchainSubmitTransaction;
 use sp_core::{
-	offchain::{self, OffchainDbExt, OffchainWorkerExt, TransactionPoolExt},
 	traits::{ReadRuntimeVersion, ReadRuntimeVersionExt},
-	ExecutionContext,
 };
->>>>>>> afbc691a
 use sp_externalities::{Extension, Extensions};
 use sp_runtime::traits::{Block as BlockT, NumberFor};
 use std::marker::PhantomData;
@@ -103,46 +97,18 @@
 /// for each call, based on required `Capabilities`.
 pub struct ExecutionExtensions<Block: BlockT> {
 	extensions_factory: RwLock<Box<dyn ExtensionsFactory<Block>>>,
-<<<<<<< HEAD
-}
-
-impl<Block: BlockT> Default for ExecutionExtensions<Block> {
-	fn default() -> Self {
-		Self { extensions_factory: RwLock::new(Box::new(())) }
-	}
-=======
 	read_runtime_version: Arc<dyn ReadRuntimeVersion>,
->>>>>>> afbc691a
 }
 
 impl<Block: BlockT> ExecutionExtensions<Block> {
 	/// Create new `ExecutionExtensions` given a `keystore` and `ExecutionStrategies`.
-<<<<<<< HEAD
-	pub fn new(extensions_factory: impl ExtensionsFactory<Block> + 'static) -> Self {
-		Self { extensions_factory: RwLock::new(Box::new(extensions_factory)) }
-=======
-	pub fn new(
-		strategies: ExecutionStrategies,
-		keystore: Option<KeystorePtr>,
-		offchain_db: Option<Box<dyn DbExternalitiesFactory>>,
+	pub fn new(extensions_factory: Option<impl ExtensionsFactory<Block> + 'static>,
 		read_runtime_version: Arc<dyn ReadRuntimeVersion>,
 	) -> Self {
-		let transaction_pool = RwLock::new(None);
-		let extensions_factory = Box::new(());
 		Self {
-			strategies,
-			keystore,
-			offchain_db,
-			extensions_factory: RwLock::new(extensions_factory),
-			transaction_pool,
+			extensions_factory: RwLock::new(extensions_factory.map(Box::new).unwrap_or_else(|| Box::new(()))),
 			read_runtime_version,
 		}
-	}
-
-	/// Get a reference to the execution strategies.
-	pub fn strategies(&self) -> &ExecutionStrategies {
-		&self.strategies
->>>>>>> afbc691a
 	}
 
 	/// Set the new extensions_factory
