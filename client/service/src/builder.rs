--- conflicted
+++ resolved
@@ -180,13 +180,7 @@
 
 	let client = {
 		let extensions = sc_client_api::execution_extensions::ExecutionExtensions::new(
-<<<<<<< HEAD
             None,
-=======
-			config.execution_strategies.clone(),
-			Some(keystore_container.keystore()),
-			sc_offchain::OffchainDb::factory_from_backend(&*backend),
->>>>>>> 2b912020
 			Arc::new(executor.clone()),
 		);
 
