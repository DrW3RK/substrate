// This file is part of Substrate.

// Copyright (C) Parity Technologies (UK) Ltd.
// SPDX-License-Identifier: GPL-3.0-or-later WITH Classpath-exception-2.0

// This program is free software: you can redistribute it and/or modify
// it under the terms of the GNU General Public License as published by
// the Free Software Foundation, either version 3 of the License, or
// (at your option) any later version.

// This program is distributed in the hope that it will be useful,
// but WITHOUT ANY WARRANTY; without even the implied warranty of
// MERCHANTABILITY or FITNESS FOR A PARTICULAR PURPOSE. See the
// GNU General Public License for more details.

// You should have received a copy of the GNU General Public License
// along with this program. If not, see <https://www.gnu.org/licenses/>.

use super::{client::ClientConfig, wasm_override::WasmOverride, wasm_substitutes::WasmSubstitutes};
use sc_client_api::{
	backend, call_executor::CallExecutor, execution_extensions::ExecutionExtensions, HeaderBackend,
};
use sc_executor::{RuntimeVersion, RuntimeVersionOf};
use sp_api::{ProofRecorder, StorageTransactionCache};
use sp_core::traits::{CallContext, CodeExecutor, RuntimeCode};
use sp_externalities::Extensions;
use sp_runtime::{generic::BlockId, traits::Block as BlockT};
use sp_state_machine::{backend::AsTrieBackend, Ext, OverlayedChanges, StateMachine, StorageProof};
use std::{cell::RefCell, sync::Arc};

/// Call executor that executes methods locally, querying all required
/// data from local backend.
pub struct LocalCallExecutor<Block: BlockT, B, E> {
	backend: Arc<B>,
	executor: E,
	wasm_override: Arc<Option<WasmOverride>>,
	wasm_substitutes: WasmSubstitutes<Block, E, B>,
	execution_extensions: Arc<ExecutionExtensions<Block>>,
}

impl<Block: BlockT, B, E> LocalCallExecutor<Block, B, E>
where
	E: CodeExecutor + RuntimeVersionOf + Clone + 'static,
	B: backend::Backend<Block>,
{
	/// Creates new instance of local call executor.
	pub fn new(
		backend: Arc<B>,
		executor: E,
		client_config: ClientConfig<Block>,
		execution_extensions: ExecutionExtensions<Block>,
	) -> sp_blockchain::Result<Self> {
		let wasm_override = client_config
			.wasm_runtime_overrides
			.as_ref()
			.map(|p| WasmOverride::new(p.clone(), &executor))
			.transpose()?;

		let wasm_substitutes = WasmSubstitutes::new(
			client_config.wasm_runtime_substitutes,
			executor.clone(),
			backend.clone(),
		)?;

		Ok(LocalCallExecutor {
			backend,
			executor,
			wasm_override: Arc::new(wasm_override),
			wasm_substitutes,
			execution_extensions: Arc::new(execution_extensions),
		})
	}

	/// Check if local runtime code overrides are enabled and one is available
	/// for the given `BlockId`. If yes, return it; otherwise return the same
	/// `RuntimeCode` instance that was passed.
	fn check_override<'a>(
		&'a self,
		onchain_code: RuntimeCode<'a>,
		state: &B::State,
		hash: Block::Hash,
	) -> sp_blockchain::Result<(RuntimeCode<'a>, RuntimeVersion)>
	where
		Block: BlockT,
		B: backend::Backend<Block>,
	{
		let on_chain_version = self.on_chain_runtime_version(&onchain_code, state)?;
		let code_and_version = if let Some(d) = self.wasm_override.as_ref().as_ref().and_then(|o| {
			o.get(
				&on_chain_version.spec_version,
				onchain_code.heap_pages,
				&on_chain_version.spec_name,
			)
		}) {
			log::debug!(target: "wasm_overrides", "using WASM override for block {}", hash);
			d
		} else if let Some(s) =
			self.wasm_substitutes
				.get(on_chain_version.spec_version, onchain_code.heap_pages, hash)
		{
			log::debug!(target: "wasm_substitutes", "Using WASM substitute for block {:?}", hash);
			s
		} else {
			log::debug!(
				target: "wasm_overrides",
				"Neither WASM override nor substitute available for block {hash}, using onchain code",
			);
			(onchain_code, on_chain_version)
		};

		Ok(code_and_version)
	}

	/// Returns the on chain runtime version.
	fn on_chain_runtime_version(
		&self,
		code: &RuntimeCode,
		state: &B::State,
	) -> sp_blockchain::Result<RuntimeVersion> {
		let mut overlay = OverlayedChanges::default();

		let mut cache = StorageTransactionCache::<Block, B::State>::default();
		let mut ext = Ext::new(&mut overlay, &mut cache, state, None);

		self.executor
			.runtime_version(&mut ext, code)
			.map_err(|e| sp_blockchain::Error::VersionInvalid(e.to_string()))
	}
}

impl<Block: BlockT, B, E> Clone for LocalCallExecutor<Block, B, E>
where
	E: Clone,
{
	fn clone(&self) -> Self {
		LocalCallExecutor {
			backend: self.backend.clone(),
			executor: self.executor.clone(),
			wasm_override: self.wasm_override.clone(),
			wasm_substitutes: self.wasm_substitutes.clone(),
			execution_extensions: self.execution_extensions.clone(),
		}
	}
}

impl<B, E, Block> CallExecutor<Block> for LocalCallExecutor<Block, B, E>
where
	B: backend::Backend<Block>,
	E: CodeExecutor + RuntimeVersionOf + Clone + 'static,
	Block: BlockT,
{
	type Error = E::Error;

	type Backend = B;

	fn execution_extensions(&self) -> &ExecutionExtensions<Block> {
		&self.execution_extensions
	}

	fn call(
		&self,
		at_hash: Block::Hash,
		method: &str,
		call_data: &[u8],
		context: CallContext,
	) -> sp_blockchain::Result<Vec<u8>> {
		let mut changes = OverlayedChanges::default();
		let at_number =
			self.backend.blockchain().expect_block_number_from_id(&BlockId::Hash(at_hash))?;
		let state = self.backend.state_at(at_hash)?;

		let state_runtime_code = sp_state_machine::backend::BackendRuntimeCode::new(&state);
		let runtime_code =
			state_runtime_code.runtime_code().map_err(sp_blockchain::Error::RuntimeCode)?;

		let runtime_code = self.check_override(runtime_code, &state, at_hash)?.0;

		let mut extensions = self.execution_extensions.extensions(at_hash, at_number);

		let mut sm = StateMachine::new(
			&state,
			&mut changes,
			&self.executor,
			method,
			call_data,
			&mut extensions,
			&runtime_code,
			context,
		)
		.set_parent_hash(at_hash);

		sm.execute().map_err(Into::into)
	}

	fn contextual_call(
		&self,
		at_hash: Block::Hash,
		method: &str,
		call_data: &[u8],
		changes: &RefCell<OverlayedChanges>,
		storage_transaction_cache: Option<&RefCell<StorageTransactionCache<Block, B::State>>>,
		recorder: &Option<ProofRecorder<Block>>,
		call_context: CallContext,
		extensions: &RefCell<Extensions>,
	) -> Result<Vec<u8>, sp_blockchain::Error> {
		let mut storage_transaction_cache = storage_transaction_cache.map(|c| c.borrow_mut());

		let state = self.backend.state_at(at_hash)?;

		let changes = &mut *changes.borrow_mut();

		// It is important to extract the runtime code here before we create the proof
		// recorder to not record it. We also need to fetch the runtime code from `state` to
		// make sure we use the caching layers.
		let state_runtime_code = sp_state_machine::backend::BackendRuntimeCode::new(&state);

		let runtime_code =
			state_runtime_code.runtime_code().map_err(sp_blockchain::Error::RuntimeCode)?;
<<<<<<< HEAD
		let runtime_code = self.check_override(runtime_code, at_hash)?.0;
		let mut extensions = extensions.borrow_mut();
=======
		let runtime_code = self.check_override(runtime_code, &state, at_hash)?.0;
>>>>>>> 2b912020

		match recorder {
			Some(recorder) => {
				let trie_state = state.as_trie_backend();

				let backend = sp_state_machine::TrieBackendBuilder::wrap(&trie_state)
					.with_recorder(recorder.clone())
					.build();

				let mut state_machine = StateMachine::new(
					&backend,
					changes,
					&self.executor,
					method,
					call_data,
					&mut *extensions,
					&runtime_code,
					call_context,
				)
				.with_storage_transaction_cache(storage_transaction_cache.as_deref_mut())
				.set_parent_hash(at_hash);
				state_machine.execute()
			},
			None => {
				let mut state_machine = StateMachine::new(
					&state,
					changes,
					&self.executor,
					method,
					call_data,
					&mut *extensions,
					&runtime_code,
					call_context,
				)
				.with_storage_transaction_cache(storage_transaction_cache.as_deref_mut())
				.set_parent_hash(at_hash);
				state_machine.execute()
			},
		}
		.map_err(Into::into)
	}

	fn runtime_version(&self, at_hash: Block::Hash) -> sp_blockchain::Result<RuntimeVersion> {
		let state = self.backend.state_at(at_hash)?;
		let state_runtime_code = sp_state_machine::backend::BackendRuntimeCode::new(&state);

		let runtime_code =
			state_runtime_code.runtime_code().map_err(sp_blockchain::Error::RuntimeCode)?;
		self.check_override(runtime_code, &state, at_hash).map(|(_, v)| v)
	}

	fn prove_execution(
		&self,
		at_hash: Block::Hash,
		method: &str,
		call_data: &[u8],
	) -> sp_blockchain::Result<(Vec<u8>, StorageProof)> {
		let at_number =
			self.backend.blockchain().expect_block_number_from_id(&BlockId::Hash(at_hash))?;
		let state = self.backend.state_at(at_hash)?;

		let trie_backend = state.as_trie_backend();

		let state_runtime_code = sp_state_machine::backend::BackendRuntimeCode::new(trie_backend);
		let runtime_code =
			state_runtime_code.runtime_code().map_err(sp_blockchain::Error::RuntimeCode)?;
		let runtime_code = self.check_override(runtime_code, &state, at_hash)?.0;

		sp_state_machine::prove_execution_on_trie_backend(
			trie_backend,
			&mut Default::default(),
			&self.executor,
			method,
			call_data,
			&runtime_code,
			&mut self.execution_extensions.extensions(at_hash, at_number),
		)
		.map_err(Into::into)
	}
}

impl<B, E, Block> RuntimeVersionOf for LocalCallExecutor<Block, B, E>
where
	E: RuntimeVersionOf,
	Block: BlockT,
{
	fn runtime_version(
		&self,
		ext: &mut dyn sp_externalities::Externalities,
		runtime_code: &sp_core::traits::RuntimeCode,
	) -> Result<sp_version::RuntimeVersion, sc_executor::error::Error> {
		RuntimeVersionOf::runtime_version(&self.executor, ext, runtime_code)
	}
}

impl<Block, B, E> sp_version::GetRuntimeVersionAt<Block> for LocalCallExecutor<Block, B, E>
where
	B: backend::Backend<Block>,
	E: CodeExecutor + RuntimeVersionOf + Clone + 'static,
	Block: BlockT,
{
	fn runtime_version(&self, at: Block::Hash) -> Result<sp_version::RuntimeVersion, String> {
		CallExecutor::runtime_version(self, at).map_err(|e| e.to_string())
	}
}

impl<Block, B, E> sp_version::GetNativeVersion for LocalCallExecutor<Block, B, E>
where
	B: backend::Backend<Block>,
	E: CodeExecutor + sp_version::GetNativeVersion + Clone + 'static,
	Block: BlockT,
{
	fn native_version(&self) -> &sp_version::NativeVersion {
		self.executor.native_version()
	}
}

#[cfg(test)]
mod tests {
	use super::*;
	use backend::Backend;
	use sc_client_api::in_mem;
	use sc_executor::{NativeElseWasmExecutor, WasmExecutor};
	use sp_core::{
		testing::TaskExecutor,
		traits::{FetchRuntimeCode, WrappedRuntimeCode},
	};
	use std::collections::HashMap;
	use substrate_test_runtime_client::{runtime, GenesisInit, LocalExecutorDispatch};

	fn executor() -> NativeElseWasmExecutor<LocalExecutorDispatch> {
		NativeElseWasmExecutor::new_with_wasm_executor(
			WasmExecutor::builder()
				.with_max_runtime_instances(1)
				.with_runtime_cache_size(2)
				.build(),
		)
	}

	#[test]
	fn should_get_override_if_exists() {
		let executor = executor();

		let overrides = crate::client::wasm_override::dummy_overrides();
		let onchain_code = WrappedRuntimeCode(substrate_test_runtime::wasm_binary_unwrap().into());
		let onchain_code = RuntimeCode {
			code_fetcher: &onchain_code,
			heap_pages: Some(128),
			hash: vec![0, 0, 0, 0],
		};

		let backend = Arc::new(in_mem::Backend::<runtime::Block>::new());

		// wasm_runtime_overrides is `None` here because we construct the
		// LocalCallExecutor directly later on
		let client_config = ClientConfig::default();

		let genesis_block_builder = crate::GenesisBlockBuilder::new(
			&substrate_test_runtime_client::GenesisParameters::default().genesis_storage(),
			!client_config.no_genesis,
			backend.clone(),
			executor.clone(),
		)
		.expect("Creates genesis block builder");

		// client is used for the convenience of creating and inserting the genesis block.
		let _client =
			crate::client::new_with_backend::<_, _, runtime::Block, _, runtime::RuntimeApi>(
				backend.clone(),
				executor.clone(),
				genesis_block_builder,
				Box::new(TaskExecutor::new()),
				None,
				None,
				client_config,
			)
			.expect("Creates a client");

		let call_executor = LocalCallExecutor {
			backend: backend.clone(),
			executor: executor.clone(),
			wasm_override: Arc::new(Some(overrides)),
			wasm_substitutes: WasmSubstitutes::new(
				Default::default(),
				executor.clone(),
				backend.clone(),
			)
			.unwrap(),
			execution_extensions: Arc::new(ExecutionExtensions::new(
				None,
				Arc::new(executor.clone()),
			)),
		};

		let check = call_executor
			.check_override(
				onchain_code,
				&backend.state_at(backend.blockchain().info().genesis_hash).unwrap(),
				backend.blockchain().info().genesis_hash,
			)
			.expect("RuntimeCode override")
			.0;

		assert_eq!(Some(vec![2, 2, 2, 2, 2, 2, 2, 2]), check.fetch_runtime_code().map(Into::into));
	}

	#[test]
	fn returns_runtime_version_from_substitute() {
		const SUBSTITUTE_SPEC_NAME: &str = "substitute-spec-name-cool";

		let executor = executor();

		let backend = Arc::new(in_mem::Backend::<runtime::Block>::new());

		// Let's only override the `spec_name` for our testing purposes.
		let substitute = sp_version::embed::embed_runtime_version(
			&substrate_test_runtime::WASM_BINARY_BLOATY.unwrap(),
			sp_version::RuntimeVersion {
				spec_name: SUBSTITUTE_SPEC_NAME.into(),
				..substrate_test_runtime::VERSION
			},
		)
		.unwrap();

		let client_config = crate::client::ClientConfig {
			wasm_runtime_substitutes: vec![(0, substitute)].into_iter().collect::<HashMap<_, _>>(),
			..Default::default()
		};

		let genesis_block_builder = crate::GenesisBlockBuilder::new(
			&substrate_test_runtime_client::GenesisParameters::default().genesis_storage(),
			!client_config.no_genesis,
			backend.clone(),
			executor.clone(),
		)
		.expect("Creates genesis block builder");

		// client is used for the convenience of creating and inserting the genesis block.
		let client =
			crate::client::new_with_backend::<_, _, runtime::Block, _, runtime::RuntimeApi>(
				backend.clone(),
				executor.clone(),
				genesis_block_builder,
				Box::new(TaskExecutor::new()),
				None,
				None,
				client_config,
			)
			.expect("Creates a client");

		let version = client.runtime_version_at(client.chain_info().genesis_hash).unwrap();

		assert_eq!(SUBSTITUTE_SPEC_NAME, &*version.spec_name);
	}
}<|MERGE_RESOLUTION|>--- conflicted
+++ resolved
@@ -216,12 +216,8 @@
 
 		let runtime_code =
 			state_runtime_code.runtime_code().map_err(sp_blockchain::Error::RuntimeCode)?;
-<<<<<<< HEAD
-		let runtime_code = self.check_override(runtime_code, at_hash)?.0;
+		let runtime_code = self.check_override(runtime_code, &state, at_hash)?.0;
 		let mut extensions = extensions.borrow_mut();
-=======
-		let runtime_code = self.check_override(runtime_code, &state, at_hash)?.0;
->>>>>>> 2b912020
 
 		match recorder {
 			Some(recorder) => {
