// This file is part of Substrate.

// Copyright (C) 2017-2021 Parity Technologies (UK) Ltd.
// SPDX-License-Identifier: GPL-3.0-or-later WITH Classpath-exception-2.0

// This program is free software: you can redistribute it and/or modify
// it under the terms of the GNU General Public License as published by
// the Free Software Foundation, either version 3 of the License, or
// (at your option) any later version.

// This program is distributed in the hope that it will be useful,
// but WITHOUT ANY WARRANTY; without even the implied warranty of
// MERCHANTABILITY or FITNESS FOR A PARTICULAR PURPOSE. See the
// GNU General Public License for more details.

// You should have received a copy of the GNU General Public License
// along with this program. If not, see <https://www.gnu.org/licenses/>.

//! Client backend that is backed by a database.
//!
//! # Canonicality vs. Finality
//!
//! Finality indicates that a block will not be reverted, according to the consensus algorithm,
//! while canonicality indicates that the block may be reverted, but we will be unable to do so,
//! having discarded heavy state that will allow a chain reorganization.
//!
//! Finality implies canonicality but not vice-versa.

#![warn(missing_docs)]

pub mod offchain;

#[cfg(any(feature = "with-kvdb-rocksdb", test))]
pub mod bench;

mod children;
#[cfg(feature = "with-parity-db")]
mod parity_db;
mod stats;
mod storage_cache;
#[cfg(any(feature = "with-kvdb-rocksdb", test))]
mod upgrade;
mod utils;

use linked_hash_map::LinkedHashMap;
use log::{debug, trace, warn};
use parking_lot::{Mutex, RwLock};
use std::{
	collections::{HashMap, HashSet},
	io,
	path::{Path, PathBuf},
	sync::Arc,
};

use crate::{
	stats::StateUsageStats,
	storage_cache::{new_shared_cache, CachingState, SharedCache, SyncingCachingState},
	utils::{meta_keys, read_db, read_meta, DatabaseType, Meta},
};
use codec::{Decode, Encode};
use hash_db::Prefix;
use sc_client_api::{
	backend::NewBlockState,
	leaves::{FinalizationDisplaced, LeafSet},
	utils::is_descendent_of,
	IoInfo, MemoryInfo, MemorySize, UsageInfo,
};
use sc_state_db::StateDb;
use sp_arithmetic::traits::Saturating;
use sp_blockchain::{
	well_known_cache_keys, Backend as _, CachedHeaderMetadata, Error as ClientError, HeaderBackend,
	HeaderMetadata, HeaderMetadataCache, Result as ClientResult,
};
use sp_core::{
	offchain::OffchainOverlayedChange,
	storage::{well_known_keys, ChildInfo},
};
use sp_database::Transaction;
use sp_runtime::{
	generic::BlockId,
	traits::{
		Block as BlockT, Hash, HashFor, Header as HeaderT, NumberFor, One, SaturatedConversion,
		Zero,
	},
	Justification, Justifications, StateVersion, Storage,
};
use sp_state_machine::{
	backend::Backend as StateBackend, ChildStorageCollection, DBValue, IndexOperation,
	OffchainChangesCollection, StateMachineStats, StorageCollection, UsageInfo as StateUsageInfo,
};
use sp_trie::{prefixed_key, MemoryDB, PrefixedMemoryDB};

// Re-export the Database trait so that one can pass an implementation of it.
pub use sc_state_db::PruningMode;
pub use sp_database::Database;

#[cfg(any(feature = "with-kvdb-rocksdb", test))]
pub use bench::BenchmarkingState;

const CACHE_HEADERS: usize = 8;

/// Default value for storage cache child ratio.
const DEFAULT_CHILD_RATIO: (usize, usize) = (1, 10);

/// DB-backed patricia trie state, transaction type is an overlay of changes to commit.
pub type DbState<B> =
	sp_state_machine::TrieBackend<Arc<dyn sp_state_machine::Storage<HashFor<B>>>, HashFor<B>>;

const DB_HASH_LEN: usize = 32;
/// Hash type that this backend uses for the database.
pub type DbHash = sp_core::H256;

/// This is used as block body when storage-chain mode is enabled.
#[derive(Debug, Encode, Decode)]
struct ExtrinsicHeader {
	/// Hash of the indexed part
	indexed_hash: DbHash, // Zero hash if there's no indexed data
	/// The rest of the data.
	data: Vec<u8>,
}

/// A reference tracking state.
///
/// It makes sure that the hash we are using stays pinned in storage
/// until this structure is dropped.
pub struct RefTrackingState<Block: BlockT> {
	state: DbState<Block>,
	storage: Arc<StorageDb<Block>>,
	parent_hash: Option<Block::Hash>,
}

impl<B: BlockT> RefTrackingState<B> {
	fn new(state: DbState<B>, storage: Arc<StorageDb<B>>, parent_hash: Option<B::Hash>) -> Self {
		RefTrackingState { state, parent_hash, storage }
	}
}

impl<B: BlockT> Drop for RefTrackingState<B> {
	fn drop(&mut self) {
		if let Some(hash) = &self.parent_hash {
			self.storage.state_db.unpin(hash);
		}
	}
}

impl<Block: BlockT> std::fmt::Debug for RefTrackingState<Block> {
	fn fmt(&self, f: &mut std::fmt::Formatter<'_>) -> std::fmt::Result {
		write!(f, "Block {:?}", self.parent_hash)
	}
}

impl<B: BlockT> StateBackend<HashFor<B>> for RefTrackingState<B> {
	type Error = <DbState<B> as StateBackend<HashFor<B>>>::Error;
	type Transaction = <DbState<B> as StateBackend<HashFor<B>>>::Transaction;
	type TrieBackendStorage = <DbState<B> as StateBackend<HashFor<B>>>::TrieBackendStorage;

	fn storage(&self, key: &[u8]) -> Result<Option<Vec<u8>>, Self::Error> {
		self.state.storage(key)
	}

	fn storage_hash(&self, key: &[u8]) -> Result<Option<B::Hash>, Self::Error> {
		self.state.storage_hash(key)
	}

	fn child_storage(
		&self,
		child_info: &ChildInfo,
		key: &[u8],
	) -> Result<Option<Vec<u8>>, Self::Error> {
		self.state.child_storage(child_info, key)
	}

	fn exists_storage(&self, key: &[u8]) -> Result<bool, Self::Error> {
		self.state.exists_storage(key)
	}

	fn exists_child_storage(
		&self,
		child_info: &ChildInfo,
		key: &[u8],
	) -> Result<bool, Self::Error> {
		self.state.exists_child_storage(child_info, key)
	}

	fn next_storage_key(&self, key: &[u8]) -> Result<Option<Vec<u8>>, Self::Error> {
		self.state.next_storage_key(key)
	}

	fn next_child_storage_key(
		&self,
		child_info: &ChildInfo,
		key: &[u8],
	) -> Result<Option<Vec<u8>>, Self::Error> {
		self.state.next_child_storage_key(child_info, key)
	}

	fn for_keys_with_prefix<F: FnMut(&[u8])>(&self, prefix: &[u8], f: F) {
		self.state.for_keys_with_prefix(prefix, f)
	}

	fn for_key_values_with_prefix<F: FnMut(&[u8], &[u8])>(&self, prefix: &[u8], f: F) {
		self.state.for_key_values_with_prefix(prefix, f)
	}

	fn apply_to_key_values_while<F: FnMut(Vec<u8>, Vec<u8>) -> bool>(
		&self,
		child_info: Option<&ChildInfo>,
		prefix: Option<&[u8]>,
		start_at: Option<&[u8]>,
		f: F,
		allow_missing: bool,
	) -> Result<bool, Self::Error> {
		self.state
			.apply_to_key_values_while(child_info, prefix, start_at, f, allow_missing)
	}

	fn apply_to_keys_while<F: FnMut(&[u8]) -> bool>(
		&self,
		child_info: Option<&ChildInfo>,
		prefix: Option<&[u8]>,
		f: F,
	) {
		self.state.apply_to_keys_while(child_info, prefix, f)
	}

	fn for_child_keys_with_prefix<F: FnMut(&[u8])>(
		&self,
		child_info: &ChildInfo,
		prefix: &[u8],
		f: F,
	) {
		self.state.for_child_keys_with_prefix(child_info, prefix, f)
	}

	fn storage_root<'a>(
		&self,
		delta: impl Iterator<Item = (&'a [u8], Option<&'a [u8]>)>,
		state_version: StateVersion,
	) -> (B::Hash, Self::Transaction)
	where
		B::Hash: Ord,
	{
		self.state.storage_root(delta, state_version)
	}

	fn child_storage_root<'a>(
		&self,
		child_info: &ChildInfo,
		delta: impl Iterator<Item = (&'a [u8], Option<&'a [u8]>)>,
		state_version: StateVersion,
	) -> (B::Hash, bool, Self::Transaction)
	where
		B::Hash: Ord,
	{
		self.state.child_storage_root(child_info, delta, state_version)
	}

	fn pairs(&self) -> Vec<(Vec<u8>, Vec<u8>)> {
		self.state.pairs()
	}

	fn keys(&self, prefix: &[u8]) -> Vec<Vec<u8>> {
		self.state.keys(prefix)
	}

	fn child_keys(&self, child_info: &ChildInfo, prefix: &[u8]) -> Vec<Vec<u8>> {
		self.state.child_keys(child_info, prefix)
	}

	fn as_trie_backend(
		&self,
	) -> Option<&sp_state_machine::TrieBackend<Self::TrieBackendStorage, HashFor<B>>> {
		self.state.as_trie_backend()
	}

	fn register_overlay_stats(&self, stats: &StateMachineStats) {
		self.state.register_overlay_stats(stats);
	}

	fn usage_info(&self) -> StateUsageInfo {
		self.state.usage_info()
	}
}

/// Database settings.
pub struct DatabaseSettings {
	/// State cache size.
	pub state_cache_size: usize,
	/// Ratio of cache size dedicated to child tries.
	pub state_cache_child_ratio: Option<(usize, usize)>,
	/// State pruning mode.
	pub state_pruning: PruningMode,
	/// Where to find the database.
	pub source: DatabaseSource,
	/// Block pruning mode.
	pub keep_blocks: KeepBlocks,
	/// Block body/Transaction storage scheme.
	pub transaction_storage: TransactionStorageMode,
}

/// Block pruning settings.
#[derive(Debug, Clone, Copy)]
pub enum KeepBlocks {
	/// Keep full block history.
	All,
	/// Keep N recent finalized blocks.
	Some(u32),
}

/// Block body storage scheme.
#[derive(Debug, Clone, Copy)]
pub enum TransactionStorageMode {
	/// Store block body as an encoded list of full transactions in the BODY column
	BlockBody,
	/// Store a list of hashes in the BODY column and each transaction individually
	/// in the TRANSACTION column.
	StorageChain,
}

/// Where to find the database..
#[derive(Debug, Clone)]
pub enum DatabaseSource {
	/// Check given path, and see if there is an existing database there. If it's either `RocksDb`
	/// or `ParityDb`, use it. If there is none, create a new instance of `ParityDb`.
	Auto {
		/// Path to the paritydb database.
		paritydb_path: PathBuf,
		/// Path to the rocksdb database.
		rocksdb_path: PathBuf,
		/// Cache size in MiB. Used only by `RocksDb` variant of `DatabaseSource`.
		cache_size: usize,
	},
	/// Load a RocksDB database from a given path. Recommended for most uses.
	RocksDb {
		/// Path to the database.
		path: PathBuf,
		/// Cache size in MiB.
		cache_size: usize,
	},

	/// Load a ParityDb database from a given path.
	ParityDb {
		/// Path to the database.
		path: PathBuf,
	},

	/// Use a custom already-open database.
	Custom(Arc<dyn Database<DbHash>>),
}

impl DatabaseSource {
	/// Return path for databases that are stored on disk.
	pub fn path(&self) -> Option<&Path> {
		match self {
			// as per https://github.com/paritytech/substrate/pull/9500#discussion_r684312550
			//
			// IIUC this is needed for polkadot to create its own dbs, so until it can use parity db
			// I would think rocksdb, but later parity-db.
			DatabaseSource::Auto { paritydb_path, .. } => Some(&paritydb_path),
			DatabaseSource::RocksDb { path, .. } | DatabaseSource::ParityDb { path } => Some(&path),
			DatabaseSource::Custom(..) => None,
		}
	}

	/// Set path for databases that are stored on disk.
	pub fn set_path(&mut self, p: &Path) -> bool {
		match self {
			DatabaseSource::Auto { ref mut paritydb_path, .. } => {
				*paritydb_path = p.into();
				true
			},
			DatabaseSource::RocksDb { ref mut path, .. } |
			DatabaseSource::ParityDb { ref mut path } => {
				*path = p.into();
				true
			},
			DatabaseSource::Custom(..) => false,
		}
	}
}

impl std::fmt::Display for DatabaseSource {
	fn fmt(&self, f: &mut std::fmt::Formatter<'_>) -> std::fmt::Result {
		let name = match self {
			DatabaseSource::Auto { .. } => "Auto",
			DatabaseSource::RocksDb { .. } => "RocksDb",
			DatabaseSource::ParityDb { .. } => "ParityDb",
			DatabaseSource::Custom(_) => "Custom",
		};
		write!(f, "{}", name)
	}
}

pub(crate) mod columns {
	pub const META: u32 = crate::utils::COLUMN_META;
	pub const STATE: u32 = 1;
	pub const STATE_META: u32 = 2;
	/// maps hashes to lookup keys and numbers to canon hashes.
	pub const KEY_LOOKUP: u32 = 3;
	pub const HEADER: u32 = 4;
	pub const BODY: u32 = 5;
	pub const JUSTIFICATIONS: u32 = 6;
	pub const AUX: u32 = 8;
	/// Offchain workers local storage
	pub const OFFCHAIN: u32 = 9;
	/// Transactions
	pub const TRANSACTION: u32 = 11;
}

struct PendingBlock<Block: BlockT> {
	header: Block::Header,
	justifications: Option<Justifications>,
	body: Option<Vec<Block::Extrinsic>>,
	indexed_body: Option<Vec<Vec<u8>>>,
	leaf_state: NewBlockState,
}

// wrapper that implements trait required for state_db
struct StateMetaDb<'a>(&'a dyn Database<DbHash>);

impl<'a> sc_state_db::MetaDb for StateMetaDb<'a> {
	type Error = io::Error;

	fn get_meta(&self, key: &[u8]) -> Result<Option<Vec<u8>>, Self::Error> {
		Ok(self.0.get(columns::STATE_META, key))
	}
}

struct MetaUpdate<Block: BlockT> {
	pub hash: Block::Hash,
	pub number: NumberFor<Block>,
	pub is_best: bool,
	pub is_finalized: bool,
	pub with_state: bool,
}

fn cache_header<Hash: std::cmp::Eq + std::hash::Hash, Header>(
	cache: &mut LinkedHashMap<Hash, Option<Header>>,
	hash: Hash,
	header: Option<Header>,
) {
	cache.insert(hash, header);
	while cache.len() > CACHE_HEADERS {
		cache.pop_front();
	}
}

/// Block database
pub struct BlockchainDb<Block: BlockT> {
	db: Arc<dyn Database<DbHash>>,
	meta: Arc<RwLock<Meta<NumberFor<Block>, Block::Hash>>>,
	leaves: RwLock<LeafSet<Block::Hash, NumberFor<Block>>>,
	header_metadata_cache: Arc<HeaderMetadataCache<Block>>,
	header_cache: Mutex<LinkedHashMap<Block::Hash, Option<Block::Header>>>,
	transaction_storage: TransactionStorageMode,
}

impl<Block: BlockT> BlockchainDb<Block> {
	fn new(
		db: Arc<dyn Database<DbHash>>,
		transaction_storage: TransactionStorageMode,
	) -> ClientResult<Self> {
		let meta = read_meta::<Block>(&*db, columns::HEADER)?;
		let leaves = LeafSet::read_from_db(&*db, columns::META, meta_keys::LEAF_PREFIX)?;
		Ok(BlockchainDb {
			db,
			leaves: RwLock::new(leaves),
			meta: Arc::new(RwLock::new(meta)),
			header_metadata_cache: Arc::new(HeaderMetadataCache::default()),
			header_cache: Default::default(),
			transaction_storage,
		})
	}

	fn update_meta(&self, update: MetaUpdate<Block>) {
		let MetaUpdate { hash, number, is_best, is_finalized, with_state } = update;
		let mut meta = self.meta.write();
		if number.is_zero() {
			meta.genesis_hash = hash;
			meta.finalized_hash = hash;
		}

		if is_best {
			meta.best_number = number;
			meta.best_hash = hash;
		}

		if is_finalized {
			if with_state {
				meta.finalized_state = Some((hash.clone(), number));
			}
			meta.finalized_number = number;
			meta.finalized_hash = hash;
		}
	}

	fn update_block_gap(&self, gap: Option<(NumberFor<Block>, NumberFor<Block>)>) {
		let mut meta = self.meta.write();
		meta.block_gap = gap;
	}
}

impl<Block: BlockT> sc_client_api::blockchain::HeaderBackend<Block> for BlockchainDb<Block> {
	fn header(&self, id: BlockId<Block>) -> ClientResult<Option<Block::Header>> {
		match &id {
			BlockId::Hash(h) => {
				let mut cache = self.header_cache.lock();
				if let Some(result) = cache.get_refresh(h) {
					return Ok(result.clone())
				}
				let header =
					utils::read_header(&*self.db, columns::KEY_LOOKUP, columns::HEADER, id)?;
				cache_header(&mut cache, h.clone(), header.clone());
				Ok(header)
			},
			BlockId::Number(_) =>
				utils::read_header(&*self.db, columns::KEY_LOOKUP, columns::HEADER, id),
		}
	}

	fn info(&self) -> sc_client_api::blockchain::Info<Block> {
		let meta = self.meta.read();
		sc_client_api::blockchain::Info {
			best_hash: meta.best_hash,
			best_number: meta.best_number,
			genesis_hash: meta.genesis_hash,
			finalized_hash: meta.finalized_hash,
			finalized_number: meta.finalized_number,
			finalized_state: meta.finalized_state.clone(),
			number_leaves: self.leaves.read().count(),
			block_gap: meta.block_gap,
		}
	}

	fn status(&self, id: BlockId<Block>) -> ClientResult<sc_client_api::blockchain::BlockStatus> {
		let exists = match id {
			BlockId::Hash(_) => self.header(id)?.is_some(),
			BlockId::Number(n) => n <= self.meta.read().best_number,
		};
		match exists {
			true => Ok(sc_client_api::blockchain::BlockStatus::InChain),
			false => Ok(sc_client_api::blockchain::BlockStatus::Unknown),
		}
	}

	fn number(&self, hash: Block::Hash) -> ClientResult<Option<NumberFor<Block>>> {
		Ok(self.header_metadata(hash).ok().map(|header_metadata| header_metadata.number))
	}

	fn hash(&self, number: NumberFor<Block>) -> ClientResult<Option<Block::Hash>> {
		self.header(BlockId::Number(number))
			.and_then(|maybe_header| match maybe_header {
				Some(header) => Ok(Some(header.hash().clone())),
				None => Ok(None),
			})
	}
}

impl<Block: BlockT> sc_client_api::blockchain::Backend<Block> for BlockchainDb<Block> {
	fn body(&self, id: BlockId<Block>) -> ClientResult<Option<Vec<Block::Extrinsic>>> {
		let body = match read_db(&*self.db, columns::KEY_LOOKUP, columns::BODY, id)? {
			Some(body) => body,
			None => return Ok(None),
		};
		match self.transaction_storage {
			TransactionStorageMode::BlockBody => match Decode::decode(&mut &body[..]) {
				Ok(body) => Ok(Some(body)),
				Err(err) =>
					return Err(sp_blockchain::Error::Backend(format!(
						"Error decoding body: {}",
						err
					))),
			},
			TransactionStorageMode::StorageChain => {
				match Vec::<ExtrinsicHeader>::decode(&mut &body[..]) {
					Ok(index) => {
						let extrinsics: ClientResult<Vec<Block::Extrinsic>> = index
							.into_iter()
							.map(|ExtrinsicHeader { indexed_hash, data }| {
								let decode_result = if indexed_hash != Default::default() {
									match self.db.get(columns::TRANSACTION, indexed_hash.as_ref()) {
										Some(t) => {
											let mut input =
												utils::join_input(data.as_ref(), t.as_ref());
											Block::Extrinsic::decode(&mut input)
										},
										None =>
											return Err(sp_blockchain::Error::Backend(format!(
												"Missing indexed transaction {:?}",
												indexed_hash
											))),
									}
								} else {
									Block::Extrinsic::decode(&mut data.as_ref())
								};
								decode_result.map_err(|err| {
									sp_blockchain::Error::Backend(format!(
										"Error decoding extrinsic: {}",
										err
									))
								})
							})
							.collect();
						Ok(Some(extrinsics?))
					},
					Err(err) =>
						return Err(sp_blockchain::Error::Backend(format!(
							"Error decoding body list: {}",
							err
						))),
				}
			},
		}
	}

	fn justifications(&self, id: BlockId<Block>) -> ClientResult<Option<Justifications>> {
		match read_db(&*self.db, columns::KEY_LOOKUP, columns::JUSTIFICATIONS, id)? {
			Some(justifications) => match Decode::decode(&mut &justifications[..]) {
				Ok(justifications) => Ok(Some(justifications)),
				Err(err) =>
					return Err(sp_blockchain::Error::Backend(format!(
						"Error decoding justifications: {}",
						err
					))),
			},
			None => Ok(None),
		}
	}

	fn last_finalized(&self) -> ClientResult<Block::Hash> {
		Ok(self.meta.read().finalized_hash.clone())
	}

	fn leaves(&self) -> ClientResult<Vec<Block::Hash>> {
		Ok(self.leaves.read().hashes())
	}

	fn children(&self, parent_hash: Block::Hash) -> ClientResult<Vec<Block::Hash>> {
		children::read_children(&*self.db, columns::META, meta_keys::CHILDREN_PREFIX, parent_hash)
	}

	fn indexed_transaction(&self, hash: &Block::Hash) -> ClientResult<Option<Vec<u8>>> {
		Ok(self.db.get(columns::TRANSACTION, hash.as_ref()))
	}

	fn has_indexed_transaction(&self, hash: &Block::Hash) -> ClientResult<bool> {
		Ok(self.db.contains(columns::TRANSACTION, hash.as_ref()))
	}

	fn block_indexed_body(&self, id: BlockId<Block>) -> ClientResult<Option<Vec<Vec<u8>>>> {
		match self.transaction_storage {
			TransactionStorageMode::BlockBody => Ok(None),
			TransactionStorageMode::StorageChain => {
				let body = match read_db(&*self.db, columns::KEY_LOOKUP, columns::BODY, id)? {
					Some(body) => body,
					None => return Ok(None),
				};
				match Vec::<ExtrinsicHeader>::decode(&mut &body[..]) {
					Ok(index) => {
						let mut transactions = Vec::new();
						for ExtrinsicHeader { indexed_hash, .. } in index.into_iter() {
							if indexed_hash != Default::default() {
								match self.db.get(columns::TRANSACTION, indexed_hash.as_ref()) {
									Some(t) => transactions.push(t),
									None =>
										return Err(sp_blockchain::Error::Backend(format!(
											"Missing indexed transaction {:?}",
											indexed_hash
										))),
								}
							}
						}
						Ok(Some(transactions))
					},
					Err(err) =>
						return Err(sp_blockchain::Error::Backend(format!(
							"Error decoding body list: {}",
							err
						))),
				}
			},
		}
	}
}

impl<Block: BlockT> HeaderMetadata<Block> for BlockchainDb<Block> {
	type Error = sp_blockchain::Error;

	fn header_metadata(
		&self,
		hash: Block::Hash,
	) -> Result<CachedHeaderMetadata<Block>, Self::Error> {
		self.header_metadata_cache.header_metadata(hash).map_or_else(
			|| {
				self.header(BlockId::hash(hash))?
					.map(|header| {
						let header_metadata = CachedHeaderMetadata::from(&header);
						self.header_metadata_cache
							.insert_header_metadata(header_metadata.hash, header_metadata.clone());
						header_metadata
					})
					.ok_or_else(|| {
						ClientError::UnknownBlock(format!(
							"Header was not found in the database: {:?}",
							hash
						))
					})
			},
			Ok,
		)
	}

	fn insert_header_metadata(&self, hash: Block::Hash, metadata: CachedHeaderMetadata<Block>) {
		self.header_metadata_cache.insert_header_metadata(hash, metadata)
	}

	fn remove_header_metadata(&self, hash: Block::Hash) {
		self.header_cache.lock().remove(&hash);
		self.header_metadata_cache.remove_header_metadata(hash);
	}
}

/// Database transaction
pub struct BlockImportOperation<Block: BlockT> {
	old_state: SyncingCachingState<RefTrackingState<Block>, Block>,
	db_updates: PrefixedMemoryDB<HashFor<Block>>,
	storage_updates: StorageCollection,
	child_storage_updates: ChildStorageCollection,
	offchain_storage_updates: OffchainChangesCollection,
	pending_block: Option<PendingBlock<Block>>,
	aux_ops: Vec<(Vec<u8>, Option<Vec<u8>>)>,
	finalized_blocks: Vec<(BlockId<Block>, Option<Justification>)>,
	set_head: Option<BlockId<Block>>,
	commit_state: bool,
	index_ops: Vec<IndexOperation>,
}

impl<Block: BlockT> BlockImportOperation<Block> {
	fn apply_offchain(&mut self, transaction: &mut Transaction<DbHash>) {
		let mut count = 0;
		for ((prefix, key), value_operation) in self.offchain_storage_updates.drain(..) {
			count += 1;
			let key = crate::offchain::concatenate_prefix_and_key(&prefix, &key);
			match value_operation {
				OffchainOverlayedChange::SetValue(val) =>
					transaction.set_from_vec(columns::OFFCHAIN, &key, val),
				OffchainOverlayedChange::Remove => transaction.remove(columns::OFFCHAIN, &key),
			}
		}

		if count > 0 {
			log::debug!(target: "sc_offchain", "Applied {} offchain indexing changes.", count);
		}
	}

	fn apply_aux(&mut self, transaction: &mut Transaction<DbHash>) {
		for (key, maybe_val) in self.aux_ops.drain(..) {
			match maybe_val {
				Some(val) => transaction.set_from_vec(columns::AUX, &key, val),
				None => transaction.remove(columns::AUX, &key),
			}
		}
	}

	fn apply_new_state(
		&mut self,
		storage: Storage,
		state_version: StateVersion,
	) -> ClientResult<Block::Hash> {
		if storage.top.keys().any(|k| well_known_keys::is_child_storage_key(&k)) {
			return Err(sp_blockchain::Error::InvalidState.into())
		}

		let child_delta = storage.children_default.iter().map(|(_storage_key, child_content)| {
			(
				&child_content.child_info,
				child_content.data.iter().map(|(k, v)| (&k[..], Some(&v[..]))),
			)
		});

		let (root, transaction) = self.old_state.full_storage_root(
			storage.top.iter().map(|(k, v)| (&k[..], Some(&v[..]))),
			child_delta,
			state_version,
		);

		self.db_updates = transaction;
		Ok(root)
	}
}

impl<Block: BlockT> sc_client_api::backend::BlockImportOperation<Block>
	for BlockImportOperation<Block>
{
	type State = SyncingCachingState<RefTrackingState<Block>, Block>;

	fn state(&self) -> ClientResult<Option<&Self::State>> {
		Ok(Some(&self.old_state))
	}

	fn set_block_data(
		&mut self,
		header: Block::Header,
		body: Option<Vec<Block::Extrinsic>>,
		indexed_body: Option<Vec<Vec<u8>>>,
		justifications: Option<Justifications>,
		leaf_state: NewBlockState,
	) -> ClientResult<()> {
		assert!(self.pending_block.is_none(), "Only one block per operation is allowed");
		self.pending_block =
			Some(PendingBlock { header, body, indexed_body, justifications, leaf_state });
		Ok(())
	}

	fn update_cache(&mut self, _cache: HashMap<well_known_cache_keys::Id, Vec<u8>>) {
		// Currently cache isn't implemented on full nodes.
	}

	fn update_db_storage(&mut self, update: PrefixedMemoryDB<HashFor<Block>>) -> ClientResult<()> {
		self.db_updates = update;
		Ok(())
	}

	fn reset_storage(
		&mut self,
		storage: Storage,
		state_version: StateVersion,
	) -> ClientResult<Block::Hash> {
		let root = self.apply_new_state(storage, state_version)?;
		self.commit_state = true;
		Ok(root)
	}

	fn set_genesis_state(
		&mut self,
		storage: Storage,
		commit: bool,
		state_version: StateVersion,
	) -> ClientResult<Block::Hash> {
		let root = self.apply_new_state(storage, state_version)?;
		self.commit_state = commit;
		Ok(root)
	}

	fn insert_aux<I>(&mut self, ops: I) -> ClientResult<()>
	where
		I: IntoIterator<Item = (Vec<u8>, Option<Vec<u8>>)>,
	{
		self.aux_ops.append(&mut ops.into_iter().collect());
		Ok(())
	}

	fn update_storage(
		&mut self,
		update: StorageCollection,
		child_update: ChildStorageCollection,
	) -> ClientResult<()> {
		self.storage_updates = update;
		self.child_storage_updates = child_update;
		Ok(())
	}

	fn update_offchain_storage(
		&mut self,
		offchain_update: OffchainChangesCollection,
	) -> ClientResult<()> {
		self.offchain_storage_updates = offchain_update;
		Ok(())
	}

	fn mark_finalized(
		&mut self,
		block: BlockId<Block>,
		justification: Option<Justification>,
	) -> ClientResult<()> {
		self.finalized_blocks.push((block, justification));
		Ok(())
	}

	fn mark_head(&mut self, block: BlockId<Block>) -> ClientResult<()> {
		assert!(self.set_head.is_none(), "Only one set head per operation is allowed");
		self.set_head = Some(block);
		Ok(())
	}

	fn update_transaction_index(&mut self, index_ops: Vec<IndexOperation>) -> ClientResult<()> {
		self.index_ops = index_ops;
		Ok(())
	}
}

struct StorageDb<Block: BlockT> {
	pub db: Arc<dyn Database<DbHash>>,
	pub state_db: StateDb<Block::Hash, Vec<u8>>,
	prefix_keys: bool,
}

impl<Block: BlockT> sp_state_machine::Storage<HashFor<Block>> for StorageDb<Block> {
	fn get(&self, key: &Block::Hash, prefix: Prefix) -> Result<Option<DBValue>, String> {
		if self.prefix_keys {
			let key = prefixed_key::<HashFor<Block>>(key, prefix);
			self.state_db.get(&key, self)
		} else {
			self.state_db.get(key.as_ref(), self)
		}
		.map_err(|e| format!("Database backend error: {:?}", e))
	}
}

impl<Block: BlockT> sc_state_db::NodeDb for StorageDb<Block> {
	type Error = io::Error;
	type Key = [u8];

	fn get(&self, key: &[u8]) -> Result<Option<Vec<u8>>, Self::Error> {
		Ok(self.db.get(columns::STATE, key))
	}
}

struct DbGenesisStorage<Block: BlockT> {
	root: Block::Hash,
	storage: PrefixedMemoryDB<HashFor<Block>>,
}

impl<Block: BlockT> DbGenesisStorage<Block> {
	pub fn new(root: Block::Hash, storage: PrefixedMemoryDB<HashFor<Block>>) -> Self {
		DbGenesisStorage { root, storage }
	}
}

impl<Block: BlockT> sp_state_machine::Storage<HashFor<Block>> for DbGenesisStorage<Block> {
	fn get(&self, key: &Block::Hash, prefix: Prefix) -> Result<Option<DBValue>, String> {
		use hash_db::HashDB;
		Ok(self.storage.get(key, prefix))
	}
}

struct EmptyStorage<Block: BlockT>(pub Block::Hash);

impl<Block: BlockT> EmptyStorage<Block> {
	pub fn new() -> Self {
		let mut root = Block::Hash::default();
		let mut mdb = MemoryDB::<HashFor<Block>>::default();
		// both triedbmut are the same on empty storage.
		sp_state_machine::TrieDBMutV1::<HashFor<Block>>::new(&mut mdb, &mut root);
		EmptyStorage(root)
	}
}

impl<Block: BlockT> sp_state_machine::Storage<HashFor<Block>> for EmptyStorage<Block> {
	fn get(&self, _key: &Block::Hash, _prefix: Prefix) -> Result<Option<DBValue>, String> {
		Ok(None)
	}
}

/// Frozen `value` at time `at`.
///
/// Used as inner structure under lock in `FrozenForDuration`.
struct Frozen<T: Clone> {
	at: std::time::Instant,
	value: Option<T>,
}

/// Some value frozen for period of time.
///
/// If time `duration` not passed since the value was instantiated,
/// current frozen value is returned. Otherwise, you have to provide
/// a new value which will be again frozen for `duration`.
pub(crate) struct FrozenForDuration<T: Clone> {
	duration: std::time::Duration,
	value: parking_lot::Mutex<Frozen<T>>,
}

impl<T: Clone> FrozenForDuration<T> {
	fn new(duration: std::time::Duration) -> Self {
		Self { duration, value: Frozen { at: std::time::Instant::now(), value: None }.into() }
	}

	fn take_or_else<F>(&self, f: F) -> T
	where
		F: FnOnce() -> T,
	{
		let mut lock = self.value.lock();
		let now = std::time::Instant::now();
		if now.saturating_duration_since(lock.at) > self.duration || lock.value.is_none() {
			let new_value = f();
			lock.at = now;
			lock.value = Some(new_value.clone());
			new_value
		} else {
			lock.value.as_ref().expect("Checked with in branch above; qed").clone()
		}
	}
}

/// Disk backend.
///
/// Disk backend keeps data in a key-value store. In archive mode, trie nodes are kept from all
/// blocks. Otherwise, trie nodes are kept only from some recent blocks.
pub struct Backend<Block: BlockT> {
	storage: Arc<StorageDb<Block>>,
	offchain_storage: offchain::LocalStorage,
	blockchain: BlockchainDb<Block>,
	canonicalization_delay: u64,
	shared_cache: SharedCache<Block>,
	import_lock: Arc<RwLock<()>>,
	is_archive: bool,
	keep_blocks: KeepBlocks,
	transaction_storage: TransactionStorageMode,
	io_stats: FrozenForDuration<(kvdb::IoStats, StateUsageInfo)>,
	state_usage: Arc<StateUsageStats>,
	genesis_state: RwLock<Option<Arc<DbGenesisStorage<Block>>>>,
}

impl<Block: BlockT> Backend<Block> {
	/// Create a new instance of database backend.
	///
	/// The pruning window is how old a block must be before the state is pruned.
	pub fn new(config: DatabaseSettings, canonicalization_delay: u64) -> ClientResult<Self> {
		let db = crate::utils::open_database::<Block>(&config, DatabaseType::Full)?;
		Self::from_database(db as Arc<_>, canonicalization_delay, &config)
	}

	/// Create new memory-backed client backend for tests.
	#[cfg(any(test, feature = "test-helpers"))]
	pub fn new_test(keep_blocks: u32, canonicalization_delay: u64) -> Self {
		Self::new_test_with_tx_storage(
			keep_blocks,
			canonicalization_delay,
			TransactionStorageMode::BlockBody,
		)
	}

	/// Create new memory-backed client backend for tests.
	#[cfg(any(test, feature = "test-helpers"))]
	pub fn new_test_with_tx_storage(
		keep_blocks: u32,
		canonicalization_delay: u64,
		transaction_storage: TransactionStorageMode,
	) -> Self {
		let db = kvdb_memorydb::create(crate::utils::NUM_COLUMNS);
		let db = sp_database::as_database(db);
		let db_setting = DatabaseSettings {
			state_cache_size: 16777216,
			state_cache_child_ratio: Some((50, 100)),
			state_pruning: PruningMode::keep_blocks(keep_blocks),
			source: DatabaseSource::Custom(db),
			keep_blocks: KeepBlocks::Some(keep_blocks),
			transaction_storage,
		};

		Self::new(db_setting, canonicalization_delay).expect("failed to create test-db")
	}

	fn from_database(
		db: Arc<dyn Database<DbHash>>,
		canonicalization_delay: u64,
		config: &DatabaseSettings,
	) -> ClientResult<Self> {
		let is_archive_pruning = config.state_pruning.is_archive();
		let blockchain = BlockchainDb::new(db.clone(), config.transaction_storage.clone())?;
		let map_e = |e: sc_state_db::Error<io::Error>| sp_blockchain::Error::from_state_db(e);
		let state_db: StateDb<_, _> = StateDb::new(
			config.state_pruning.clone(),
			!db.supports_ref_counting(),
			&StateMetaDb(&*db),
		)
		.map_err(map_e)?;
		let storage_db =
			StorageDb { db: db.clone(), state_db, prefix_keys: !db.supports_ref_counting() };
		let offchain_storage = offchain::LocalStorage::new(db.clone());

		let backend = Backend {
			storage: Arc::new(storage_db),
			offchain_storage,
			blockchain,
			canonicalization_delay,
			shared_cache: new_shared_cache(
				config.state_cache_size,
				config.state_cache_child_ratio.unwrap_or(DEFAULT_CHILD_RATIO),
			),
			import_lock: Default::default(),
			is_archive: is_archive_pruning,
			io_stats: FrozenForDuration::new(std::time::Duration::from_secs(1)),
			state_usage: Arc::new(StateUsageStats::new()),
			keep_blocks: config.keep_blocks.clone(),
			transaction_storage: config.transaction_storage.clone(),
			genesis_state: RwLock::new(None),
		};

		// Older DB versions have no last state key. Check if the state is available and set it.
		let info = backend.blockchain.info();
		if info.finalized_state.is_none() &&
			info.finalized_hash != Default::default() &&
			sc_client_api::Backend::have_state_at(
				&backend,
				&info.finalized_hash,
				info.finalized_number,
			) {
			backend.blockchain.update_meta(MetaUpdate {
				hash: info.finalized_hash,
				number: info.finalized_number,
				is_best: info.finalized_hash == info.best_hash,
				is_finalized: true,
				with_state: true,
			});
		}
		Ok(backend)
	}

	/// Handle setting head within a transaction. `route_to` should be the last
	/// block that existed in the database. `best_to` should be the best block
	/// to be set.
	///
	/// In the case where the new best block is a block to be imported, `route_to`
	/// should be the parent of `best_to`. In the case where we set an existing block
	/// to be best, `route_to` should equal to `best_to`.
	fn set_head_with_transaction(
		&self,
		transaction: &mut Transaction<DbHash>,
		route_to: Block::Hash,
		best_to: (NumberFor<Block>, Block::Hash),
	) -> ClientResult<(Vec<Block::Hash>, Vec<Block::Hash>)> {
		let mut enacted = Vec::default();
		let mut retracted = Vec::default();

		let (best_number, best_hash) = best_to;

		let meta = self.blockchain.meta.read();

		if meta.best_number > best_number &&
			(meta.best_number - best_number).saturated_into::<u64>() >
				self.canonicalization_delay
		{
			return Err(sp_blockchain::Error::SetHeadTooOld.into())
		}

		let parent_exists =
			self.blockchain.status(BlockId::Hash(route_to))? == sp_blockchain::BlockStatus::InChain;

		// Cannot find tree route with empty DB or when imported a detached block.
		if meta.best_hash != Default::default() && parent_exists {
			let tree_route = sp_blockchain::tree_route(&self.blockchain, meta.best_hash, route_to)?;

			// uncanonicalize: check safety violations and ensure the numbers no longer
			// point to these block hashes in the key mapping.
			for r in tree_route.retracted() {
				if r.hash == meta.finalized_hash {
					warn!(
						"Potential safety failure: reverting finalized block {:?}",
						(&r.number, &r.hash)
					);

					return Err(::sp_blockchain::Error::NotInFinalizedChain.into())
				}

				retracted.push(r.hash.clone());
				utils::remove_number_to_key_mapping(transaction, columns::KEY_LOOKUP, r.number)?;
			}

			// canonicalize: set the number lookup to map to this block's hash.
			for e in tree_route.enacted() {
				enacted.push(e.hash.clone());
				utils::insert_number_to_key_mapping(
					transaction,
					columns::KEY_LOOKUP,
					e.number,
					e.hash,
				)?;
			}
		}

		let lookup_key = utils::number_and_hash_to_lookup_key(best_number, &best_hash)?;
		transaction.set_from_vec(columns::META, meta_keys::BEST_BLOCK, lookup_key);
		utils::insert_number_to_key_mapping(
			transaction,
			columns::KEY_LOOKUP,
			best_number,
			best_hash,
		)?;

		Ok((enacted, retracted))
	}

	fn ensure_sequential_finalization(
		&self,
		header: &Block::Header,
		last_finalized: Option<Block::Hash>,
	) -> ClientResult<()> {
		let last_finalized =
			last_finalized.unwrap_or_else(|| self.blockchain.meta.read().finalized_hash);
		if last_finalized != self.blockchain.meta.read().genesis_hash &&
			*header.parent_hash() != last_finalized
		{
			return Err(sp_blockchain::Error::NonSequentialFinalization(format!(
				"Last finalized {:?} not parent of {:?}",
				last_finalized,
				header.hash()
			))
			.into())
		}
		Ok(())
	}

	fn finalize_block_with_transaction(
		&self,
		transaction: &mut Transaction<DbHash>,
		hash: &Block::Hash,
		header: &Block::Header,
		last_finalized: Option<Block::Hash>,
		justification: Option<Justification>,
		finalization_displaced: &mut Option<FinalizationDisplaced<Block::Hash, NumberFor<Block>>>,
	) -> ClientResult<MetaUpdate<Block>> {
		// TODO: ensure best chain contains this block.
		let number = *header.number();
		self.ensure_sequential_finalization(header, last_finalized)?;
		let with_state = sc_client_api::Backend::have_state_at(self, &hash, number);

		self.note_finalized(transaction, header, *hash, finalization_displaced, with_state)?;

		if let Some(justification) = justification {
			transaction.set_from_vec(
				columns::JUSTIFICATIONS,
				&utils::number_and_hash_to_lookup_key(number, hash)?,
				Justifications::from(justification).encode(),
			);
		}
		Ok(MetaUpdate { hash: *hash, number, is_best: false, is_finalized: true, with_state })
	}

	// performs forced canonicalization with a delay after importing a non-finalized block.
	fn force_delayed_canonicalize(
		&self,
		transaction: &mut Transaction<DbHash>,
		hash: Block::Hash,
		number: NumberFor<Block>,
	) -> ClientResult<()> {
		let number_u64 = number.saturated_into::<u64>();
		if number_u64 > self.canonicalization_delay {
			let new_canonical = number_u64 - self.canonicalization_delay;

			if new_canonical <= self.storage.state_db.best_canonical().unwrap_or(0) {
				return Ok(())
			}
			let hash = if new_canonical == number_u64 {
				hash
			} else {
				sc_client_api::blockchain::HeaderBackend::hash(
					&self.blockchain,
					new_canonical.saturated_into(),
				)?
				.ok_or_else(|| {
					sp_blockchain::Error::Backend(format!(
						"Can't canonicalize missing block number #{} when importing {:?} (#{})",
						new_canonical, hash, number,
					))
				})?
			};
			if !sc_client_api::Backend::have_state_at(self, &hash, new_canonical.saturated_into()) {
				return Ok(())
			}

			trace!(target: "db", "Canonicalize block #{} ({:?})", new_canonical, hash);
			let commit = self.storage.state_db.canonicalize_block(&hash).map_err(
				|e: sc_state_db::Error<io::Error>| sp_blockchain::Error::from_state_db(e),
			)?;
			apply_state_commit(transaction, commit);
		}
		Ok(())
	}

	fn try_commit_operation(&self, mut operation: BlockImportOperation<Block>) -> ClientResult<()> {
		let mut transaction = Transaction::new();
		let mut finalization_displaced_leaves = None;

		operation.apply_aux(&mut transaction);
		operation.apply_offchain(&mut transaction);

		let mut meta_updates = Vec::with_capacity(operation.finalized_blocks.len());
		let (best_num, mut last_finalized_hash, mut last_finalized_num, mut block_gap) = {
			let meta = self.blockchain.meta.read();
			(meta.best_number, meta.finalized_hash, meta.finalized_number, meta.block_gap.clone())
		};

		for (block, justification) in operation.finalized_blocks {
			let block_hash = self.blockchain.expect_block_hash_from_id(&block)?;
			let block_header = self.blockchain.expect_header(BlockId::Hash(block_hash))?;
			meta_updates.push(self.finalize_block_with_transaction(
				&mut transaction,
				&block_hash,
				&block_header,
				Some(last_finalized_hash),
				justification,
				&mut finalization_displaced_leaves,
			)?);
			last_finalized_hash = block_hash;
			last_finalized_num = block_header.number().clone();
		}

		let imported = if let Some(pending_block) = operation.pending_block {
			let hash = pending_block.header.hash();

			let parent_hash = *pending_block.header.parent_hash();
			let number = pending_block.header.number().clone();
			let existing_header =
				number <= best_num && self.blockchain.header(BlockId::hash(hash))?.is_some();

			// blocks are keyed by number + hash.
			let lookup_key = utils::number_and_hash_to_lookup_key(number, hash)?;

			let (enacted, retracted) = if pending_block.leaf_state.is_best() {
				self.set_head_with_transaction(&mut transaction, parent_hash, (number, hash))?
			} else {
				(Default::default(), Default::default())
			};

			utils::insert_hash_to_key_mapping(&mut transaction, columns::KEY_LOOKUP, number, hash)?;

			transaction.set_from_vec(columns::HEADER, &lookup_key, pending_block.header.encode());
			if let Some(body) = pending_block.body {
				match self.transaction_storage {
					TransactionStorageMode::BlockBody => {
						transaction.set_from_vec(columns::BODY, &lookup_key, body.encode());
					},
					TransactionStorageMode::StorageChain => {
						let body =
							apply_index_ops::<Block>(&mut transaction, body, operation.index_ops);
						transaction.set_from_vec(columns::BODY, &lookup_key, body);
					},
				}
			}
			if let Some(body) = pending_block.indexed_body {
				match self.transaction_storage {
					TransactionStorageMode::BlockBody => {
						debug!(target: "db", "Commit: ignored indexed block body");
					},
					TransactionStorageMode::StorageChain => {
						apply_indexed_body::<Block>(&mut transaction, body);
					},
				}
			}
			if let Some(justifications) = pending_block.justifications {
				transaction.set_from_vec(
					columns::JUSTIFICATIONS,
					&lookup_key,
					justifications.encode(),
				);
			}

			if number.is_zero() {
				transaction.set_from_vec(
					columns::META,
					meta_keys::FINALIZED_BLOCK,
					lookup_key.clone(),
				);
				transaction.set(columns::META, meta_keys::GENESIS_HASH, hash.as_ref());

				if operation.commit_state {
					transaction.set_from_vec(columns::META, meta_keys::FINALIZED_STATE, lookup_key);
				} else {
					// When we don't want to commit the genesis state, we still preserve it in
					// memory to bootstrap consensus. It is queried for an initial list of
					// authorities, etc.
					*self.genesis_state.write() = Some(Arc::new(DbGenesisStorage::new(
						pending_block.header.state_root().clone(),
						operation.db_updates.clone(),
					)));
				}
			}

			let finalized = if operation.commit_state {
				let mut changeset: sc_state_db::ChangeSet<Vec<u8>> =
					sc_state_db::ChangeSet::default();
				let mut ops: u64 = 0;
				let mut bytes: u64 = 0;
				let mut removal: u64 = 0;
				let mut bytes_removal: u64 = 0;
				for (mut key, (val, rc)) in operation.db_updates.drain() {
					if !self.storage.prefix_keys {
						// Strip prefix
						key.drain(0..key.len() - DB_HASH_LEN);
					};
					if rc > 0 {
						ops += 1;
						bytes += key.len() as u64 + val.len() as u64;
						if rc == 1 {
							changeset.inserted.push((key, val.to_vec()));
						} else {
							changeset.inserted.push((key.clone(), val.to_vec()));
							for _ in 0..rc - 1 {
								changeset.inserted.push((key.clone(), Default::default()));
							}
						}
					} else if rc < 0 {
						removal += 1;
						bytes_removal += key.len() as u64;
						if rc == -1 {
							changeset.deleted.push(key);
						} else {
							for _ in 0..-rc {
								changeset.deleted.push(key.clone());
							}
						}
					}
				}
				self.state_usage.tally_writes_nodes(ops, bytes);
				self.state_usage.tally_removed_nodes(removal, bytes_removal);

				let mut ops: u64 = 0;
				let mut bytes: u64 = 0;
				for (key, value) in operation
					.storage_updates
					.iter()
					.chain(operation.child_storage_updates.iter().flat_map(|(_, s)| s.iter()))
				{
					ops += 1;
					bytes += key.len() as u64;
					if let Some(v) = value.as_ref() {
						bytes += v.len() as u64;
					}
				}
				self.state_usage.tally_writes(ops, bytes);
				let number_u64 = number.saturated_into::<u64>();
				let commit = self
					.storage
					.state_db
					.insert_block(&hash, number_u64, &pending_block.header.parent_hash(), changeset)
					.map_err(|e: sc_state_db::Error<io::Error>| {
						sp_blockchain::Error::from_state_db(e)
					})?;
				apply_state_commit(&mut transaction, commit);
				if number <= last_finalized_num {
					// Canonicalize in the db when re-importing existing blocks with state.
					let commit = self.storage.state_db.canonicalize_block(&hash).map_err(
						|e: sc_state_db::Error<io::Error>| sp_blockchain::Error::from_state_db(e),
					)?;
					apply_state_commit(&mut transaction, commit);
					meta_updates.push(MetaUpdate {
						hash,
						number,
						is_best: false,
						is_finalized: true,
						with_state: true,
					});
				}

				// Check if need to finalize. Genesis is always finalized instantly.
				let finalized = number_u64 == 0 || pending_block.leaf_state.is_final();
				finalized
			} else {
				number.is_zero() || pending_block.leaf_state.is_final()
			};

			let header = &pending_block.header;
			let is_best = pending_block.leaf_state.is_best();
			debug!(target: "db",
				"DB Commit {:?} ({}), best={}, state={}, existing={}",
				hash, number, is_best, operation.commit_state, existing_header,
			);

			self.state_usage.merge_sm(operation.old_state.usage_info());
			// release state reference so that it can be finalized
			let cache = operation.old_state.into_cache_changes();

			if finalized {
				// TODO: ensure best chain contains this block.
				self.ensure_sequential_finalization(header, Some(last_finalized_hash))?;
				self.note_finalized(
					&mut transaction,
					header,
					hash,
					&mut finalization_displaced_leaves,
					operation.commit_state,
				)?;
			} else {
				// canonicalize blocks which are old enough, regardless of finality.
				self.force_delayed_canonicalize(&mut transaction, hash, *header.number())?
			}

			if !existing_header {
				{
					let mut leaves = self.blockchain.leaves.write();
					leaves.import(hash, number, parent_hash);
					leaves.prepare_transaction(
						&mut transaction,
						columns::META,
						meta_keys::LEAF_PREFIX,
					);
				}

				let mut children = children::read_children(
					&*self.storage.db,
					columns::META,
					meta_keys::CHILDREN_PREFIX,
					parent_hash,
				)?;
				if !children.contains(&hash) {
					children.push(hash);
					children::write_children(
						&mut transaction,
						columns::META,
						meta_keys::CHILDREN_PREFIX,
						parent_hash,
						children,
					);
				}

				if let Some((mut start, end)) = block_gap {
					if number == start {
						start += One::one();
						utils::insert_number_to_key_mapping(
							&mut transaction,
							columns::KEY_LOOKUP,
							number,
							hash,
						)?;
					}
					if start > end {
						transaction.remove(columns::META, meta_keys::BLOCK_GAP);
						block_gap = None;
						debug!(target: "db", "Removed block gap.");
					} else {
						block_gap = Some((start, end));
						debug!(target: "db", "Update block gap. {:?}", block_gap);
						transaction.set(
							columns::META,
							meta_keys::BLOCK_GAP,
							&(start, end).encode(),
						);
					}
				} else if number > best_num + One::one() &&
					number > One::one() && self
					.blockchain
					.header(BlockId::hash(parent_hash))?
					.is_none()
				{
					let gap = (best_num + One::one(), number - One::one());
					transaction.set(columns::META, meta_keys::BLOCK_GAP, &gap.encode());
					block_gap = Some(gap);
					debug!(target: "db", "Detected block gap {:?}", block_gap);
				}
			}

			meta_updates.push(MetaUpdate {
				hash,
				number,
				is_best: pending_block.leaf_state.is_best(),
				is_finalized: finalized,
				with_state: operation.commit_state,
			});
			Some((pending_block.header, number, hash, enacted, retracted, is_best, cache))
		} else {
			None
		};

		let cache_update = if let Some(set_head) = operation.set_head {
			if let Some(header) =
				sc_client_api::blockchain::HeaderBackend::header(&self.blockchain, set_head)?
			{
				let number = header.number();
				let hash = header.hash();

				let (enacted, retracted) = self.set_head_with_transaction(
					&mut transaction,
					hash.clone(),
					(number.clone(), hash.clone()),
				)?;
				meta_updates.push(MetaUpdate {
					hash,
					number: *number,
					is_best: true,
					is_finalized: false,
					with_state: false,
				});
				Some((enacted, retracted))
			} else {
				return Err(sp_blockchain::Error::UnknownBlock(format!(
					"Cannot set head {:?}",
					set_head
				)))
			}
		} else {
			None
		};

		self.storage.db.commit(transaction)?;

		// Apply all in-memory state changes.
		// Code beyond this point can't fail.

		if let Some((header, number, hash, enacted, retracted, is_best, mut cache)) = imported {
			trace!(target: "db", "DB Commit done {:?}", hash);
			let header_metadata = CachedHeaderMetadata::from(&header);
			self.blockchain.insert_header_metadata(header_metadata.hash, header_metadata);
			cache_header(&mut self.blockchain.header_cache.lock(), hash, Some(header));
			cache.sync_cache(
				&enacted,
				&retracted,
				operation.storage_updates,
				operation.child_storage_updates,
				Some(hash),
				Some(number),
				is_best,
			);
		}

		if let Some((enacted, retracted)) = cache_update {
			self.shared_cache.write().sync(&enacted, &retracted);
		}

		for m in meta_updates {
			self.blockchain.update_meta(m);
		}
		self.blockchain.update_block_gap(block_gap);

		Ok(())
	}

	// write stuff to a transaction after a new block is finalized.
	// this canonicalizes finalized blocks. Fails if called with a block which
	// was not a child of the last finalized block.
	fn note_finalized(
		&self,
		transaction: &mut Transaction<DbHash>,
		f_header: &Block::Header,
		f_hash: Block::Hash,
		displaced: &mut Option<FinalizationDisplaced<Block::Hash, NumberFor<Block>>>,
		with_state: bool,
	) -> ClientResult<()> {
		let f_num = f_header.number().clone();

		let lookup_key = utils::number_and_hash_to_lookup_key(f_num, f_hash.clone())?;
		if with_state {
			transaction.set_from_vec(columns::META, meta_keys::FINALIZED_STATE, lookup_key.clone());
		}
		transaction.set_from_vec(columns::META, meta_keys::FINALIZED_BLOCK, lookup_key);

		if sc_client_api::Backend::have_state_at(self, &f_hash, f_num) &&
			self.storage
				.state_db
				.best_canonical()
				.map(|c| f_num.saturated_into::<u64>() > c)
				.unwrap_or(true)
		{
			let commit = self.storage.state_db.canonicalize_block(&f_hash).map_err(
				|e: sc_state_db::Error<io::Error>| sp_blockchain::Error::from_state_db(e),
			)?;
			apply_state_commit(transaction, commit);
		}

		let new_displaced = self.blockchain.leaves.write().finalize_height(f_num);
		self.prune_blocks(transaction, f_num, &new_displaced)?;
		match displaced {
			x @ &mut None => *x = Some(new_displaced),
			&mut Some(ref mut displaced) => displaced.merge(new_displaced),
		}

		Ok(())
	}

	fn prune_blocks(
		&self,
		transaction: &mut Transaction<DbHash>,
		finalized: NumberFor<Block>,
		displaced: &FinalizationDisplaced<Block::Hash, NumberFor<Block>>,
	) -> ClientResult<()> {
		if let KeepBlocks::Some(keep_blocks) = self.keep_blocks {
			// Always keep the last finalized block
			let keep = std::cmp::max(keep_blocks, 1);
			if finalized >= keep.into() {
				let number = finalized.saturating_sub(keep.into());
				self.prune_block(transaction, BlockId::<Block>::number(number))?;
			}

			// Also discard all blocks from displaced branches
			for h in displaced.leaves() {
				let mut number = finalized;
				let mut hash = h.clone();
				// Follow displaced chains back until we reach a finalized block.
				// Since leaves are discarded due to finality, they can't have parents
				// that are canonical, but not yet finalized. So we stop deletig as soon as
				// we reach canonical chain.
				while self.blockchain.hash(number)? != Some(hash.clone()) {
					let id = BlockId::<Block>::hash(hash.clone());
					match self.blockchain.header(id)? {
						Some(header) => {
							self.prune_block(transaction, id)?;
							number = header.number().saturating_sub(One::one());
							hash = header.parent_hash().clone();
						},
						None => break,
					}
				}
			}
		}
		Ok(())
	}

	fn prune_block(
		&self,
		transaction: &mut Transaction<DbHash>,
		id: BlockId<Block>,
	) -> ClientResult<()> {
		match read_db(&*self.storage.db, columns::KEY_LOOKUP, columns::BODY, id)? {
			Some(body) => {
				debug!(target: "db", "Removing block #{}", id);
				utils::remove_from_db(
					transaction,
					&*self.storage.db,
					columns::KEY_LOOKUP,
					columns::BODY,
					id,
				)?;
				match self.transaction_storage {
					TransactionStorageMode::BlockBody => {},
					TransactionStorageMode::StorageChain => {
						match Vec::<ExtrinsicHeader>::decode(&mut &body[..]) {
							Ok(body) =>
								for ExtrinsicHeader { indexed_hash, .. } in body {
									if indexed_hash != Default::default() {
										transaction.release(columns::TRANSACTION, indexed_hash);
									}
								},
							Err(err) =>
								return Err(sp_blockchain::Error::Backend(format!(
									"Error decoding body list: {}",
									err
								))),
						}
					},
				}
			},
			None => return Ok(()),
		}
		Ok(())
	}

	fn empty_state(&self) -> ClientResult<SyncingCachingState<RefTrackingState<Block>, Block>> {
		let root = EmptyStorage::<Block>::new().0; // Empty trie
		let db_state = DbState::<Block>::new(self.storage.clone(), root);
		let state = RefTrackingState::new(db_state, self.storage.clone(), None);
		let caching_state = CachingState::new(state, self.shared_cache.clone(), None);
		Ok(SyncingCachingState::new(
			caching_state,
			self.state_usage.clone(),
			self.blockchain.meta.clone(),
			self.import_lock.clone(),
		))
	}
}

fn apply_state_commit(
	transaction: &mut Transaction<DbHash>,
	commit: sc_state_db::CommitSet<Vec<u8>>,
) {
	for (key, val) in commit.data.inserted.into_iter() {
		transaction.set_from_vec(columns::STATE, &key[..], val);
	}
	for key in commit.data.deleted.into_iter() {
		transaction.remove(columns::STATE, &key[..]);
	}
	for (key, val) in commit.meta.inserted.into_iter() {
		transaction.set_from_vec(columns::STATE_META, &key[..], val);
	}
	for key in commit.meta.deleted.into_iter() {
		transaction.remove(columns::STATE_META, &key[..]);
	}
}

fn apply_index_ops<Block: BlockT>(
	transaction: &mut Transaction<DbHash>,
	body: Vec<Block::Extrinsic>,
	ops: Vec<IndexOperation>,
) -> Vec<u8> {
	let mut extrinsic_headers: Vec<ExtrinsicHeader> = Vec::with_capacity(body.len());
	let mut index_map = HashMap::new();
	let mut renewed_map = HashMap::new();
	for op in ops {
		match op {
			IndexOperation::Insert { extrinsic, hash, size } => {
				index_map.insert(extrinsic, (hash, size));
			},
			IndexOperation::Renew { extrinsic, hash } => {
				renewed_map.insert(extrinsic, DbHash::from_slice(hash.as_ref()));
			},
		}
	}
	for (index, extrinsic) in body.into_iter().enumerate() {
		let extrinsic = extrinsic.encode();
		let extrinsic_header = if let Some(hash) = renewed_map.get(&(index as u32)) {
			// Bump ref counter
			transaction.reference(columns::TRANSACTION, DbHash::from_slice(hash.as_ref()));
			ExtrinsicHeader { indexed_hash: hash.clone(), data: extrinsic }
		} else {
			match index_map.get(&(index as u32)) {
				Some((hash, size)) if *size as usize <= extrinsic.len() => {
					let offset = extrinsic.len() - *size as usize;
					transaction.store(
						columns::TRANSACTION,
						DbHash::from_slice(hash.as_ref()),
						extrinsic[offset..].to_vec(),
					);
					ExtrinsicHeader {
						indexed_hash: DbHash::from_slice(hash.as_ref()),
						data: extrinsic[..offset].to_vec(),
					}
				},
				_ => ExtrinsicHeader { indexed_hash: Default::default(), data: extrinsic },
			}
		};
		extrinsic_headers.push(extrinsic_header);
	}
	debug!(
		target: "db",
		"DB transaction index: {} inserted, {} renewed",
		index_map.len(),
		renewed_map.len()
	);
	extrinsic_headers.encode()
}

fn apply_indexed_body<Block: BlockT>(transaction: &mut Transaction<DbHash>, body: Vec<Vec<u8>>) {
	for extrinsic in body {
		let hash = sp_runtime::traits::BlakeTwo256::hash(&extrinsic);
		transaction.store(columns::TRANSACTION, DbHash::from_slice(hash.as_ref()), extrinsic);
	}
}

impl<Block> sc_client_api::backend::AuxStore for Backend<Block>
where
	Block: BlockT,
{
	fn insert_aux<
		'a,
		'b: 'a,
		'c: 'a,
		I: IntoIterator<Item = &'a (&'c [u8], &'c [u8])>,
		D: IntoIterator<Item = &'a &'b [u8]>,
	>(
		&self,
		insert: I,
		delete: D,
	) -> ClientResult<()> {
		let mut transaction = Transaction::new();
		for (k, v) in insert {
			transaction.set(columns::AUX, k, v);
		}
		for k in delete {
			transaction.remove(columns::AUX, k);
		}
		self.storage.db.commit(transaction)?;
		Ok(())
	}

	fn get_aux(&self, key: &[u8]) -> ClientResult<Option<Vec<u8>>> {
		Ok(self.storage.db.get(columns::AUX, key))
	}
}

impl<Block: BlockT> sc_client_api::backend::Backend<Block> for Backend<Block> {
	type BlockImportOperation = BlockImportOperation<Block>;
	type Blockchain = BlockchainDb<Block>;
	type State = SyncingCachingState<RefTrackingState<Block>, Block>;
	type OffchainStorage = offchain::LocalStorage;

	fn begin_operation(&self) -> ClientResult<Self::BlockImportOperation> {
		let mut old_state = self.empty_state()?;
		old_state.disable_syncing();

		Ok(BlockImportOperation {
			pending_block: None,
			old_state,
			db_updates: PrefixedMemoryDB::default(),
			storage_updates: Default::default(),
			child_storage_updates: Default::default(),
			offchain_storage_updates: Default::default(),
			aux_ops: Vec::new(),
			finalized_blocks: Vec::new(),
			set_head: None,
			commit_state: false,
			index_ops: Default::default(),
		})
	}

	fn begin_state_operation(
		&self,
		operation: &mut Self::BlockImportOperation,
		block: BlockId<Block>,
	) -> ClientResult<()> {
		if block.is_pre_genesis() {
			operation.old_state = self.empty_state()?;
		} else {
			operation.old_state = self.state_at(block)?;
		}
		operation.old_state.disable_syncing();

		operation.commit_state = true;
		Ok(())
	}

	fn commit_operation(&self, operation: Self::BlockImportOperation) -> ClientResult<()> {
		let usage = operation.old_state.usage_info();
		self.state_usage.merge_sm(usage);

		match self.try_commit_operation(operation) {
			Ok(_) => {
				self.storage.state_db.apply_pending();
				Ok(())
			},
			e @ Err(_) => {
				self.storage.state_db.revert_pending();
				e
			},
		}
	}

	fn finalize_block(
		&self,
		block: BlockId<Block>,
		justification: Option<Justification>,
	) -> ClientResult<()> {
		let mut transaction = Transaction::new();
		let hash = self.blockchain.expect_block_hash_from_id(&block)?;
		let header = self.blockchain.expect_header(block)?;
		let mut displaced = None;

		let m = self.finalize_block_with_transaction(
			&mut transaction,
			&hash,
			&header,
			None,
			justification,
			&mut displaced,
		)?;
		self.storage.db.commit(transaction)?;
		self.blockchain.update_meta(m);
		Ok(())
	}

	fn append_justification(
		&self,
		block: BlockId<Block>,
		justification: Justification,
	) -> ClientResult<()> {
		let mut transaction: Transaction<DbHash> = Transaction::new();
		let hash = self.blockchain.expect_block_hash_from_id(&block)?;
		let header = self.blockchain.expect_header(block)?;
		let number = *header.number();

		// Check if the block is finalized first.
		let is_descendent_of = is_descendent_of(&self.blockchain, None);
		let last_finalized = self.blockchain.last_finalized()?;

		// We can do a quick check first, before doing a proper but more expensive check
		if number > self.blockchain.info().finalized_number ||
			(hash != last_finalized && !is_descendent_of(&hash, &last_finalized)?)
		{
			return Err(ClientError::NotInFinalizedChain)
		}

		let justifications = if let Some(mut stored_justifications) =
			self.blockchain.justifications(block)?
		{
			if !stored_justifications.append(justification) {
				return Err(ClientError::BadJustification("Duplicate consensus engine ID".into()))
			}
			stored_justifications
		} else {
			Justifications::from(justification)
		};

		transaction.set_from_vec(
			columns::JUSTIFICATIONS,
			&utils::number_and_hash_to_lookup_key(number, hash)?,
			justifications.encode(),
		);

		self.storage.db.commit(transaction)?;

		Ok(())
	}

	fn offchain_storage(&self) -> Option<Self::OffchainStorage> {
		Some(self.offchain_storage.clone())
	}

	fn usage_info(&self) -> Option<UsageInfo> {
		let (io_stats, state_stats) = self.io_stats.take_or_else(|| {
			(
				// TODO: implement DB stats and cache size retrieval
				kvdb::IoStats::empty(),
				self.state_usage.take(),
			)
		});
		let database_cache = MemorySize::from_bytes(0);
		let state_cache =
			MemorySize::from_bytes((*&self.shared_cache).read().used_storage_cache_size());
		let state_db = self.storage.state_db.memory_info();

		Some(UsageInfo {
			memory: MemoryInfo { state_cache, database_cache, state_db },
			io: IoInfo {
				transactions: io_stats.transactions,
				bytes_read: io_stats.bytes_read,
				bytes_written: io_stats.bytes_written,
				writes: io_stats.writes,
				reads: io_stats.reads,
				average_transaction_size: io_stats.avg_transaction_size() as u64,
				state_reads: state_stats.reads.ops,
				state_writes: state_stats.writes.ops,
				state_writes_cache: state_stats.overlay_writes.ops,
				state_reads_cache: state_stats.cache_reads.ops,
				state_writes_nodes: state_stats.nodes_writes.ops,
			},
		})
	}

	fn revert(
		&self,
		n: NumberFor<Block>,
		revert_finalized: bool,
	) -> ClientResult<(NumberFor<Block>, HashSet<Block::Hash>)> {
		let mut reverted_finalized = HashSet::new();

		let mut best_number = self.blockchain.info().best_number;
		let mut best_hash = self.blockchain.info().best_hash;

		let finalized = self.blockchain.info().finalized_number;

		let revertible = best_number - finalized;
		let n = if !revert_finalized && revertible < n { revertible } else { n };

		let mut revert_blocks = || -> ClientResult<NumberFor<Block>> {
			for c in 0..n.saturated_into::<u64>() {
				if best_number.is_zero() {
					return Ok(c.saturated_into::<NumberFor<Block>>())
				}
				let mut transaction = Transaction::new();
				let removed =
					self.blockchain.header(BlockId::Number(best_number))?.ok_or_else(|| {
						sp_blockchain::Error::UnknownBlock(format!(
							"Error reverting to {}. Block hash not found.",
							best_number
						))
					})?;
				let removed_hash = removed.hash();

				let prev_number = best_number.saturating_sub(One::one());
				let prev_hash = self.blockchain.hash(prev_number)?.ok_or_else(|| {
					sp_blockchain::Error::UnknownBlock(format!(
						"Error reverting to {}. Block hash not found.",
						best_number
					))
				})?;

				if !self.have_state_at(&prev_hash, prev_number) {
					return Ok(c.saturated_into::<NumberFor<Block>>())
				}

				match self.storage.state_db.revert_one() {
					Some(commit) => {
						apply_state_commit(&mut transaction, commit);

						best_number = prev_number;
						best_hash = prev_hash;

						let update_finalized = best_number < finalized;

						let key =
							utils::number_and_hash_to_lookup_key(best_number.clone(), &best_hash)?;
						if update_finalized {
							transaction.set_from_vec(
								columns::META,
								meta_keys::FINALIZED_BLOCK,
								key.clone(),
							);

							reverted_finalized.insert(removed_hash);
							if let Some((hash, _)) = self.blockchain.info().finalized_state {
								if hash == best_hash {
									if !best_number.is_zero() &&
										self.have_state_at(&prev_hash, best_number - One::one())
									{
										let lookup_key = utils::number_and_hash_to_lookup_key(
											best_number - One::one(),
											prev_hash,
										)?;
										transaction.set_from_vec(
											columns::META,
											meta_keys::FINALIZED_STATE,
											lookup_key,
										);
									} else {
										transaction
											.remove(columns::META, meta_keys::FINALIZED_STATE);
									}
								}
							}
						}
						transaction.set_from_vec(columns::META, meta_keys::BEST_BLOCK, key);
						transaction.remove(columns::KEY_LOOKUP, removed.hash().as_ref());
						children::remove_children(
							&mut transaction,
							columns::META,
							meta_keys::CHILDREN_PREFIX,
							best_hash,
						);
						self.storage.db.commit(transaction)?;
						self.blockchain.update_meta(MetaUpdate {
							hash: best_hash,
							number: best_number,
							is_best: true,
							is_finalized: update_finalized,
							with_state: false,
						});
					},
					None => return Ok(c.saturated_into::<NumberFor<Block>>()),
				}
			}

			Ok(n)
		};

		let reverted = revert_blocks()?;

		let revert_leaves = || -> ClientResult<()> {
			let mut transaction = Transaction::new();
			let mut leaves = self.blockchain.leaves.write();

			leaves.revert(best_hash, best_number);
			leaves.prepare_transaction(&mut transaction, columns::META, meta_keys::LEAF_PREFIX);
			self.storage.db.commit(transaction)?;

			Ok(())
		};

		revert_leaves()?;

		Ok((reverted, reverted_finalized))
	}

	fn remove_leaf_block(&self, hash: &Block::Hash) -> ClientResult<()> {
		let best_hash = self.blockchain.info().best_hash;

		if best_hash == *hash {
			return Err(sp_blockchain::Error::Backend(format!("Can't remove best block {:?}", hash)))
		}

		let hdr = self.blockchain.header_metadata(hash.clone())?;
		if !self.have_state_at(&hash, hdr.number) {
			return Err(sp_blockchain::Error::UnknownBlock(format!(
				"State already discarded for {:?}",
				hash
			)))
		}

		let mut leaves = self.blockchain.leaves.write();
		if !leaves.contains(hdr.number, *hash) {
			return Err(sp_blockchain::Error::Backend(format!(
				"Can't remove non-leaf block {:?}",
				hash
			)))
		}

		let mut transaction = Transaction::new();
		if let Some(commit) = self.storage.state_db.remove(hash) {
			apply_state_commit(&mut transaction, commit);
		}
		transaction.remove(columns::KEY_LOOKUP, hash.as_ref());
		leaves.revert(hash.clone(), hdr.number);
		leaves.prepare_transaction(&mut transaction, columns::META, meta_keys::LEAF_PREFIX);
		self.storage.db.commit(transaction)?;
		self.blockchain().remove_header_metadata(*hash);
		Ok(())
	}

	fn blockchain(&self) -> &BlockchainDb<Block> {
		&self.blockchain
	}

	fn state_at(&self, block: BlockId<Block>) -> ClientResult<Self::State> {
		use sc_client_api::blockchain::HeaderBackend as BcHeaderBackend;

		let is_genesis = match &block {
			BlockId::Number(n) if n.is_zero() => true,
			BlockId::Hash(h) if h == &self.blockchain.meta.read().genesis_hash => true,
			_ => false,
		};
		if is_genesis {
			if let Some(genesis_state) = &*self.genesis_state.read() {
				let root = genesis_state.root.clone();
				let db_state = DbState::<Block>::new(genesis_state.clone(), root);
				let state = RefTrackingState::new(db_state, self.storage.clone(), None);
				let caching_state = CachingState::new(state, self.shared_cache.clone(), None);
				let mut state = SyncingCachingState::new(
					caching_state,
					self.state_usage.clone(),
					self.blockchain.meta.clone(),
					self.import_lock.clone(),
				);
				state.disable_syncing();
				return Ok(state)
			}
		}

		let hash = match block {
			BlockId::Hash(h) => h,
			BlockId::Number(n) => self.blockchain.hash(n)?.ok_or_else(|| {
				sp_blockchain::Error::UnknownBlock(format!("Unknown block number {}", n))
			})?,
		};

		match self.blockchain.header_metadata(hash) {
			Ok(ref hdr) => {
				if !self.have_state_at(&hash, hdr.number) {
					return Err(sp_blockchain::Error::UnknownBlock(format!(
						"State already discarded for {:?}",
						block
					)))
				}
				if let Ok(()) = self.storage.state_db.pin(&hash) {
					let root = hdr.state_root;
					let db_state = DbState::<Block>::new(self.storage.clone(), root);
					let state =
						RefTrackingState::new(db_state, self.storage.clone(), Some(hash.clone()));
					let caching_state =
						CachingState::new(state, self.shared_cache.clone(), Some(hash));
					Ok(SyncingCachingState::new(
						caching_state,
						self.state_usage.clone(),
						self.blockchain.meta.clone(),
						self.import_lock.clone(),
					))
				} else {
					Err(sp_blockchain::Error::UnknownBlock(format!(
						"State already discarded for {:?}",
						block
					)))
				}
			},
			Err(e) => Err(e),
		}
	}

	fn have_state_at(&self, hash: &Block::Hash, number: NumberFor<Block>) -> bool {
		if self.is_archive {
			match self.blockchain.header_metadata(hash.clone()) {
				Ok(header) => sp_state_machine::Storage::get(
					self.storage.as_ref(),
					&header.state_root,
					(&[], None),
				)
				.unwrap_or(None)
				.is_some(),
				_ => false,
			}
		} else {
			!self.storage.state_db.is_pruned(hash, number.saturated_into::<u64>())
		}
	}

	fn get_import_lock(&self) -> &RwLock<()> {
		&*self.import_lock
	}
}

impl<Block: BlockT> sc_client_api::backend::LocalBackend<Block> for Backend<Block> {}

#[cfg(test)]
pub(crate) mod tests {
	use super::*;
	use crate::columns;
	use hash_db::{HashDB, EMPTY_PREFIX};
	use sc_client_api::{
		backend::{Backend as BTrait, BlockImportOperation as Op},
		blockchain::Backend as BLBTrait,
	};
	use sp_blockchain::{lowest_common_ancestor, tree_route};
	use sp_core::H256;
	use sp_runtime::{
		testing::{Block as RawBlock, ExtrinsicWrapper, Header},
		traits::{BlakeTwo256, Hash},
		ConsensusEngineId,
	};
<<<<<<< HEAD
	use sp_state_machine::{TrieDBMutV1 as TrieDBMut, TrieMut};
=======
>>>>>>> 1b646b21

	const CONS0_ENGINE_ID: ConsensusEngineId = *b"CON0";
	const CONS1_ENGINE_ID: ConsensusEngineId = *b"CON1";

	pub(crate) type Block = RawBlock<ExtrinsicWrapper<u64>>;

	pub fn insert_header(
		backend: &Backend<Block>,
		number: u64,
		parent_hash: H256,
		changes: Option<Vec<(Vec<u8>, Vec<u8>)>>,
		extrinsics_root: H256,
	) -> H256 {
		insert_block(backend, number, parent_hash, changes, extrinsics_root, Vec::new(), None)
	}

	pub fn insert_block(
		backend: &Backend<Block>,
		number: u64,
		parent_hash: H256,
		_changes: Option<Vec<(Vec<u8>, Vec<u8>)>>,
		extrinsics_root: H256,
		body: Vec<ExtrinsicWrapper<u64>>,
		transaction_index: Option<Vec<IndexOperation>>,
	) -> H256 {
		use sp_runtime::testing::Digest;

		let digest = Digest::default();
		let header = Header {
			number,
			parent_hash,
			state_root: BlakeTwo256::trie_root(Vec::new()),
			digest,
			extrinsics_root,
		};
		let header_hash = header.hash();

		let block_id = if number == 0 {
			BlockId::Hash(Default::default())
		} else {
			BlockId::Number(number - 1)
		};
		let mut op = backend.begin_operation().unwrap();
		backend.begin_state_operation(&mut op, block_id).unwrap();
		op.set_block_data(header, Some(body), None, None, NewBlockState::Best).unwrap();
		if let Some(index) = transaction_index {
			op.update_transaction_index(index).unwrap();
		}
		backend.commit_operation(op).unwrap();

		header_hash
	}

	#[test]
	fn block_hash_inserted_correctly() {
		let backing = {
			let db = Backend::<Block>::new_test(1, 0);
			for i in 0..10 {
				assert!(db.blockchain().hash(i).unwrap().is_none());

				{
					let id = if i == 0 {
						BlockId::Hash(Default::default())
					} else {
						BlockId::Number(i - 1)
					};

					let mut op = db.begin_operation().unwrap();
					db.begin_state_operation(&mut op, id).unwrap();
					let header = Header {
						number: i,
						parent_hash: if i == 0 {
							Default::default()
						} else {
							db.blockchain.hash(i - 1).unwrap().unwrap()
						},
						state_root: Default::default(),
						digest: Default::default(),
						extrinsics_root: Default::default(),
					};

					op.set_block_data(header, Some(vec![]), None, None, NewBlockState::Best)
						.unwrap();
					db.commit_operation(op).unwrap();
				}

				assert!(db.blockchain().hash(i).unwrap().is_some())
			}
			db.storage.db.clone()
		};

		let backend = Backend::<Block>::new(
			DatabaseSettings {
				state_cache_size: 16777216,
				state_cache_child_ratio: Some((50, 100)),
				state_pruning: PruningMode::keep_blocks(1),
				source: DatabaseSource::Custom(backing),
				keep_blocks: KeepBlocks::All,
				transaction_storage: TransactionStorageMode::BlockBody,
			},
			0,
		)
		.unwrap();
		assert_eq!(backend.blockchain().info().best_number, 9);
		for i in 0..10 {
			assert!(backend.blockchain().hash(i).unwrap().is_some())
		}
	}

	#[test]
	fn set_state_data() {
		set_state_data_inner(StateVersion::V0);
		set_state_data_inner(StateVersion::V1);
	}
	fn set_state_data_inner(state_version: StateVersion) {
		let db = Backend::<Block>::new_test(2, 0);
		let hash = {
			let mut op = db.begin_operation().unwrap();
			let mut header = Header {
				number: 0,
				parent_hash: Default::default(),
				state_root: Default::default(),
				digest: Default::default(),
				extrinsics_root: Default::default(),
			};

			let storage = vec![(vec![1, 3, 5], vec![2, 4, 6]), (vec![1, 2, 3], vec![9, 9, 9])];

			header.state_root = op
				.old_state
				.storage_root(storage.iter().map(|(x, y)| (&x[..], Some(&y[..]))), state_version)
				.0
				.into();
			let hash = header.hash();

			op.reset_storage(
				Storage {
					top: storage.into_iter().collect(),
					children_default: Default::default(),
				},
				state_version,
			)
			.unwrap();
			op.set_block_data(header.clone(), Some(vec![]), None, None, NewBlockState::Best)
				.unwrap();

			db.commit_operation(op).unwrap();

			let state = db.state_at(BlockId::Number(0)).unwrap();

			assert_eq!(state.storage(&[1, 3, 5]).unwrap(), Some(vec![2, 4, 6]));
			assert_eq!(state.storage(&[1, 2, 3]).unwrap(), Some(vec![9, 9, 9]));
			assert_eq!(state.storage(&[5, 5, 5]).unwrap(), None);

			hash
		};

		{
			let mut op = db.begin_operation().unwrap();
			db.begin_state_operation(&mut op, BlockId::Number(0)).unwrap();
			let mut header = Header {
				number: 1,
				parent_hash: hash,
				state_root: Default::default(),
				digest: Default::default(),
				extrinsics_root: Default::default(),
			};

			let storage = vec![(vec![1, 3, 5], None), (vec![5, 5, 5], Some(vec![4, 5, 6]))];

			let (root, overlay) = op.old_state.storage_root(
				storage.iter().map(|(k, v)| (&k[..], v.as_ref().map(|v| &v[..]))),
				state_version,
			);
			op.update_db_storage(overlay).unwrap();
			header.state_root = root.into();

			op.update_storage(storage, Vec::new()).unwrap();
			op.set_block_data(header, Some(vec![]), None, None, NewBlockState::Best)
				.unwrap();

			db.commit_operation(op).unwrap();

			let state = db.state_at(BlockId::Number(1)).unwrap();

			assert_eq!(state.storage(&[1, 3, 5]).unwrap(), None);
			assert_eq!(state.storage(&[1, 2, 3]).unwrap(), Some(vec![9, 9, 9]));
			assert_eq!(state.storage(&[5, 5, 5]).unwrap(), Some(vec![4, 5, 6]));
		}
	}

	#[test]
	fn delete_only_when_negative_rc() {
		sp_tracing::try_init_simple();
		let state_version = StateVersion::default();
		let key;
		let backend = Backend::<Block>::new_test(1, 0);

		let hash = {
			let mut op = backend.begin_operation().unwrap();
			backend
				.begin_state_operation(&mut op, BlockId::Hash(Default::default()))
				.unwrap();
			let mut header = Header {
				number: 0,
				parent_hash: Default::default(),
				state_root: Default::default(),
				digest: Default::default(),
				extrinsics_root: Default::default(),
			};

			header.state_root =
				op.old_state.storage_root(std::iter::empty(), state_version).0.into();
			let hash = header.hash();

			op.reset_storage(
				Storage { top: Default::default(), children_default: Default::default() },
				state_version,
			)
			.unwrap();

			key = op.db_updates.insert(EMPTY_PREFIX, b"hello");
			op.set_block_data(header, Some(vec![]), None, None, NewBlockState::Best)
				.unwrap();

			backend.commit_operation(op).unwrap();
			assert_eq!(
				backend
					.storage
					.db
					.get(columns::STATE, &sp_trie::prefixed_key::<BlakeTwo256>(&key, EMPTY_PREFIX))
					.unwrap(),
				&b"hello"[..]
			);
			hash
		};

		let hash = {
			let mut op = backend.begin_operation().unwrap();
			backend.begin_state_operation(&mut op, BlockId::Number(0)).unwrap();
			let mut header = Header {
				number: 1,
				parent_hash: hash,
				state_root: Default::default(),
				digest: Default::default(),
				extrinsics_root: Default::default(),
			};

			let storage: Vec<(_, _)> = vec![];

			header.state_root = op
				.old_state
				.storage_root(storage.iter().cloned().map(|(x, y)| (x, Some(y))), state_version)
				.0
				.into();
			let hash = header.hash();

			op.db_updates.insert(EMPTY_PREFIX, b"hello");
			op.db_updates.remove(&key, EMPTY_PREFIX);
			op.set_block_data(header, Some(vec![]), None, None, NewBlockState::Best)
				.unwrap();

			backend.commit_operation(op).unwrap();
			assert_eq!(
				backend
					.storage
					.db
					.get(columns::STATE, &sp_trie::prefixed_key::<BlakeTwo256>(&key, EMPTY_PREFIX))
					.unwrap(),
				&b"hello"[..]
			);
			hash
		};

		let hash = {
			let mut op = backend.begin_operation().unwrap();
			backend.begin_state_operation(&mut op, BlockId::Number(1)).unwrap();
			let mut header = Header {
				number: 2,
				parent_hash: hash,
				state_root: Default::default(),
				digest: Default::default(),
				extrinsics_root: Default::default(),
			};

			let storage: Vec<(_, _)> = vec![];

			header.state_root = op
				.old_state
				.storage_root(storage.iter().cloned().map(|(x, y)| (x, Some(y))), state_version)
				.0
				.into();
			let hash = header.hash();

			op.db_updates.remove(&key, EMPTY_PREFIX);
			op.set_block_data(header, Some(vec![]), None, None, NewBlockState::Best)
				.unwrap();

			backend.commit_operation(op).unwrap();

			assert!(backend
				.storage
				.db
				.get(columns::STATE, &sp_trie::prefixed_key::<BlakeTwo256>(&key, EMPTY_PREFIX))
				.is_some());
			hash
		};

		{
			let mut op = backend.begin_operation().unwrap();
			backend.begin_state_operation(&mut op, BlockId::Number(2)).unwrap();
			let mut header = Header {
				number: 3,
				parent_hash: hash,
				state_root: Default::default(),
				digest: Default::default(),
				extrinsics_root: Default::default(),
			};

			let storage: Vec<(_, _)> = vec![];

			header.state_root = op
				.old_state
				.storage_root(storage.iter().cloned().map(|(x, y)| (x, Some(y))), state_version)
				.0
				.into();

			op.set_block_data(header, Some(vec![]), None, None, NewBlockState::Best)
				.unwrap();

			backend.commit_operation(op).unwrap();
			assert!(backend
				.storage
				.db
				.get(columns::STATE, &sp_trie::prefixed_key::<BlakeTwo256>(&key, EMPTY_PREFIX))
				.is_none());
		}

		backend.finalize_block(BlockId::Number(1), None).unwrap();
		backend.finalize_block(BlockId::Number(2), None).unwrap();
		backend.finalize_block(BlockId::Number(3), None).unwrap();
		assert!(backend
			.storage
			.db
			.get(columns::STATE, &sp_trie::prefixed_key::<BlakeTwo256>(&key, EMPTY_PREFIX))
			.is_none());
	}

	#[test]
	fn tree_route_works() {
		let backend = Backend::<Block>::new_test(1000, 100);
		let blockchain = backend.blockchain();
		let block0 = insert_header(&backend, 0, Default::default(), None, Default::default());

		// fork from genesis: 3 prong.
		let a1 = insert_header(&backend, 1, block0, None, Default::default());
		let a2 = insert_header(&backend, 2, a1, None, Default::default());
		let a3 = insert_header(&backend, 3, a2, None, Default::default());

		// fork from genesis: 2 prong.
		let b1 = insert_header(&backend, 1, block0, None, H256::from([1; 32]));
		let b2 = insert_header(&backend, 2, b1, None, Default::default());

		{
			let tree_route = tree_route(blockchain, a3, b2).unwrap();

			assert_eq!(tree_route.common_block().hash, block0);
			assert_eq!(
				tree_route.retracted().iter().map(|r| r.hash).collect::<Vec<_>>(),
				vec![a3, a2, a1]
			);
			assert_eq!(
				tree_route.enacted().iter().map(|r| r.hash).collect::<Vec<_>>(),
				vec![b1, b2]
			);
		}

		{
			let tree_route = tree_route(blockchain, a1, a3).unwrap();

			assert_eq!(tree_route.common_block().hash, a1);
			assert!(tree_route.retracted().is_empty());
			assert_eq!(
				tree_route.enacted().iter().map(|r| r.hash).collect::<Vec<_>>(),
				vec![a2, a3]
			);
		}

		{
			let tree_route = tree_route(blockchain, a3, a1).unwrap();

			assert_eq!(tree_route.common_block().hash, a1);
			assert_eq!(
				tree_route.retracted().iter().map(|r| r.hash).collect::<Vec<_>>(),
				vec![a3, a2]
			);
			assert!(tree_route.enacted().is_empty());
		}

		{
			let tree_route = tree_route(blockchain, a2, a2).unwrap();

			assert_eq!(tree_route.common_block().hash, a2);
			assert!(tree_route.retracted().is_empty());
			assert!(tree_route.enacted().is_empty());
		}
	}

	#[test]
	fn tree_route_child() {
		let backend = Backend::<Block>::new_test(1000, 100);
		let blockchain = backend.blockchain();

		let block0 = insert_header(&backend, 0, Default::default(), None, Default::default());
		let block1 = insert_header(&backend, 1, block0, None, Default::default());

		{
			let tree_route = tree_route(blockchain, block0, block1).unwrap();

			assert_eq!(tree_route.common_block().hash, block0);
			assert!(tree_route.retracted().is_empty());
			assert_eq!(
				tree_route.enacted().iter().map(|r| r.hash).collect::<Vec<_>>(),
				vec![block1]
			);
		}
	}

	#[test]
	fn lowest_common_ancestor_works() {
		let backend = Backend::<Block>::new_test(1000, 100);
		let blockchain = backend.blockchain();
		let block0 = insert_header(&backend, 0, Default::default(), None, Default::default());

		// fork from genesis: 3 prong.
		let a1 = insert_header(&backend, 1, block0, None, Default::default());
		let a2 = insert_header(&backend, 2, a1, None, Default::default());
		let a3 = insert_header(&backend, 3, a2, None, Default::default());

		// fork from genesis: 2 prong.
		let b1 = insert_header(&backend, 1, block0, None, H256::from([1; 32]));
		let b2 = insert_header(&backend, 2, b1, None, Default::default());

		{
			let lca = lowest_common_ancestor(blockchain, a3, b2).unwrap();

			assert_eq!(lca.hash, block0);
			assert_eq!(lca.number, 0);
		}

		{
			let lca = lowest_common_ancestor(blockchain, a1, a3).unwrap();

			assert_eq!(lca.hash, a1);
			assert_eq!(lca.number, 1);
		}

		{
			let lca = lowest_common_ancestor(blockchain, a3, a1).unwrap();

			assert_eq!(lca.hash, a1);
			assert_eq!(lca.number, 1);
		}

		{
			let lca = lowest_common_ancestor(blockchain, a2, a3).unwrap();

			assert_eq!(lca.hash, a2);
			assert_eq!(lca.number, 2);
		}

		{
			let lca = lowest_common_ancestor(blockchain, a2, a1).unwrap();

			assert_eq!(lca.hash, a1);
			assert_eq!(lca.number, 1);
		}

		{
			let lca = lowest_common_ancestor(blockchain, a2, a2).unwrap();

			assert_eq!(lca.hash, a2);
			assert_eq!(lca.number, 2);
		}
	}

	#[test]
	fn test_tree_route_regression() {
		// NOTE: this is a test for a regression introduced in #3665, the result
		// of tree_route would be erroneously computed, since it was taking into
		// account the `ancestor` in `CachedHeaderMetadata` for the comparison.
		// in this test we simulate the same behavior with the side-effect
		// triggering the issue being eviction of a previously fetched record
		// from the cache, therefore this test is dependent on the LRU cache
		// size for header metadata, which is currently set to 5000 elements.
		let backend = Backend::<Block>::new_test(10000, 10000);
		let blockchain = backend.blockchain();

		let genesis = insert_header(&backend, 0, Default::default(), None, Default::default());

		let block100 = (1..=100).fold(genesis, |parent, n| {
			insert_header(&backend, n, parent, None, Default::default())
		});

		let block7000 = (101..=7000).fold(block100, |parent, n| {
			insert_header(&backend, n, parent, None, Default::default())
		});

		// This will cause the ancestor of `block100` to be set to `genesis` as a side-effect.
		lowest_common_ancestor(blockchain, genesis, block100).unwrap();

		// While traversing the tree we will have to do 6900 calls to
		// `header_metadata`, which will make sure we will exhaust our cache
		// which only takes 5000 elements. In particular, the `CachedHeaderMetadata` struct for
		// block #100 will be evicted and will get a new value (with ancestor set to its parent).
		let tree_route = tree_route(blockchain, block100, block7000).unwrap();

		assert!(tree_route.retracted().is_empty());
	}

	#[test]
	fn test_leaves_with_complex_block_tree() {
		let backend: Arc<Backend<substrate_test_runtime_client::runtime::Block>> =
			Arc::new(Backend::new_test(20, 20));
		substrate_test_runtime_client::trait_tests::test_leaves_for_backend(backend);
	}

	#[test]
	fn test_children_with_complex_block_tree() {
		let backend: Arc<Backend<substrate_test_runtime_client::runtime::Block>> =
			Arc::new(Backend::new_test(20, 20));
		substrate_test_runtime_client::trait_tests::test_children_for_backend(backend);
	}

	#[test]
	fn test_blockchain_query_by_number_gets_canonical() {
		let backend: Arc<Backend<substrate_test_runtime_client::runtime::Block>> =
			Arc::new(Backend::new_test(20, 20));
		substrate_test_runtime_client::trait_tests::test_blockchain_query_by_number_gets_canonical(
			backend,
		);
	}

	#[test]
	fn test_leaves_pruned_on_finality() {
		let backend: Backend<Block> = Backend::new_test(10, 10);
		let block0 = insert_header(&backend, 0, Default::default(), None, Default::default());

		let block1_a = insert_header(&backend, 1, block0, None, Default::default());
		let block1_b = insert_header(&backend, 1, block0, None, [1; 32].into());
		let block1_c = insert_header(&backend, 1, block0, None, [2; 32].into());

		assert_eq!(backend.blockchain().leaves().unwrap(), vec![block1_a, block1_b, block1_c]);

		let block2_a = insert_header(&backend, 2, block1_a, None, Default::default());
		let block2_b = insert_header(&backend, 2, block1_b, None, Default::default());
		let block2_c = insert_header(&backend, 2, block1_b, None, [1; 32].into());

		assert_eq!(
			backend.blockchain().leaves().unwrap(),
			vec![block2_a, block2_b, block2_c, block1_c]
		);

		backend.finalize_block(BlockId::hash(block1_a), None).unwrap();
		backend.finalize_block(BlockId::hash(block2_a), None).unwrap();

		// leaves at same height stay. Leaves at lower heights pruned.
		assert_eq!(backend.blockchain().leaves().unwrap(), vec![block2_a, block2_b, block2_c]);
	}

	#[test]
	fn test_aux() {
		let backend: Backend<substrate_test_runtime_client::runtime::Block> =
			Backend::new_test(0, 0);
		assert!(backend.get_aux(b"test").unwrap().is_none());
		backend.insert_aux(&[(&b"test"[..], &b"hello"[..])], &[]).unwrap();
		assert_eq!(b"hello", &backend.get_aux(b"test").unwrap().unwrap()[..]);
		backend.insert_aux(&[], &[&b"test"[..]]).unwrap();
		assert!(backend.get_aux(b"test").unwrap().is_none());
	}

	#[test]
	fn test_finalize_block_with_justification() {
		use sc_client_api::blockchain::Backend as BlockChainBackend;

		let backend = Backend::<Block>::new_test(10, 10);

		let block0 = insert_header(&backend, 0, Default::default(), None, Default::default());
		let _ = insert_header(&backend, 1, block0, None, Default::default());

		let justification = Some((CONS0_ENGINE_ID, vec![1, 2, 3]));
		backend.finalize_block(BlockId::Number(1), justification.clone()).unwrap();

		assert_eq!(
			backend.blockchain().justifications(BlockId::Number(1)).unwrap(),
			justification.map(Justifications::from),
		);
	}

	#[test]
	fn test_append_justification_to_finalized_block() {
		use sc_client_api::blockchain::Backend as BlockChainBackend;

		let backend = Backend::<Block>::new_test(10, 10);

		let block0 = insert_header(&backend, 0, Default::default(), None, Default::default());
		let _ = insert_header(&backend, 1, block0, None, Default::default());

		let just0 = (CONS0_ENGINE_ID, vec![1, 2, 3]);
		backend.finalize_block(BlockId::Number(1), Some(just0.clone().into())).unwrap();

		let just1 = (CONS1_ENGINE_ID, vec![4, 5]);
		backend.append_justification(BlockId::Number(1), just1.clone()).unwrap();

		let just2 = (CONS1_ENGINE_ID, vec![6, 7]);
		assert!(matches!(
			backend.append_justification(BlockId::Number(1), just2),
			Err(ClientError::BadJustification(_))
		));

		let justifications = {
			let mut just = Justifications::from(just0);
			just.append(just1);
			just
		};
		assert_eq!(
			backend.blockchain().justifications(BlockId::Number(1)).unwrap(),
			Some(justifications),
		);
	}

	#[test]
	fn test_finalize_multiple_blocks_in_single_op() {
		let backend = Backend::<Block>::new_test(10, 10);

		let block0 = insert_header(&backend, 0, Default::default(), None, Default::default());
		let block1 = insert_header(&backend, 1, block0, None, Default::default());
		let block2 = insert_header(&backend, 2, block1, None, Default::default());
		let block3 = insert_header(&backend, 3, block2, None, Default::default());
		let block4 = insert_header(&backend, 4, block3, None, Default::default());
		{
			let mut op = backend.begin_operation().unwrap();
			backend.begin_state_operation(&mut op, BlockId::Hash(block0)).unwrap();
			op.mark_finalized(BlockId::Hash(block1), None).unwrap();
			op.mark_finalized(BlockId::Hash(block2), None).unwrap();
			backend.commit_operation(op).unwrap();
		}
		{
			let mut op = backend.begin_operation().unwrap();
			backend.begin_state_operation(&mut op, BlockId::Hash(block2)).unwrap();
			op.mark_finalized(BlockId::Hash(block3), None).unwrap();
			op.mark_finalized(BlockId::Hash(block4), None).unwrap();
			backend.commit_operation(op).unwrap();
		}
	}

	#[test]
	fn storage_hash_is_cached_correctly() {
		let state_version = StateVersion::default();
		let backend = Backend::<Block>::new_test(10, 10);

		let hash0 = {
			let mut op = backend.begin_operation().unwrap();
			backend
				.begin_state_operation(&mut op, BlockId::Hash(Default::default()))
				.unwrap();
			let mut header = Header {
				number: 0,
				parent_hash: Default::default(),
				state_root: Default::default(),
				digest: Default::default(),
				extrinsics_root: Default::default(),
			};

			let storage = vec![(b"test".to_vec(), b"test".to_vec())];

			header.state_root = op
				.old_state
				.storage_root(storage.iter().map(|(x, y)| (&x[..], Some(&y[..]))), state_version)
				.0
				.into();
			let hash = header.hash();

			op.reset_storage(
				Storage {
					top: storage.into_iter().collect(),
					children_default: Default::default(),
				},
				state_version,
			)
			.unwrap();
			op.set_block_data(header.clone(), Some(vec![]), None, None, NewBlockState::Best)
				.unwrap();

			backend.commit_operation(op).unwrap();

			hash
		};

		let block0_hash = backend
			.state_at(BlockId::Hash(hash0))
			.unwrap()
			.storage_hash(&b"test"[..])
			.unwrap();

		let hash1 = {
			let mut op = backend.begin_operation().unwrap();
			backend.begin_state_operation(&mut op, BlockId::Number(0)).unwrap();
			let mut header = Header {
				number: 1,
				parent_hash: hash0,
				state_root: Default::default(),
				digest: Default::default(),
				extrinsics_root: Default::default(),
			};

			let storage = vec![(b"test".to_vec(), Some(b"test2".to_vec()))];

			let (root, overlay) = op.old_state.storage_root(
				storage.iter().map(|(k, v)| (&k[..], v.as_ref().map(|v| &v[..]))),
				state_version,
			);
			op.update_db_storage(overlay).unwrap();
			header.state_root = root.into();
			let hash = header.hash();

			op.update_storage(storage, Vec::new()).unwrap();
			op.set_block_data(header, Some(vec![]), None, None, NewBlockState::Normal)
				.unwrap();

			backend.commit_operation(op).unwrap();

			hash
		};

		{
			let header = backend.blockchain().header(BlockId::Hash(hash1)).unwrap().unwrap();
			let mut op = backend.begin_operation().unwrap();
			backend.begin_state_operation(&mut op, BlockId::Hash(hash0)).unwrap();
			op.set_block_data(header, None, None, None, NewBlockState::Best).unwrap();
			backend.commit_operation(op).unwrap();
		}

		let block1_hash = backend
			.state_at(BlockId::Hash(hash1))
			.unwrap()
			.storage_hash(&b"test"[..])
			.unwrap();

		assert_ne!(block0_hash, block1_hash);
	}

	#[test]
	fn test_finalize_non_sequential() {
		let backend = Backend::<Block>::new_test(10, 10);

		let block0 = insert_header(&backend, 0, Default::default(), None, Default::default());
		let block1 = insert_header(&backend, 1, block0, None, Default::default());
		let block2 = insert_header(&backend, 2, block1, None, Default::default());
		{
			let mut op = backend.begin_operation().unwrap();
			backend.begin_state_operation(&mut op, BlockId::Hash(block0)).unwrap();
			op.mark_finalized(BlockId::Hash(block2), None).unwrap();
			backend.commit_operation(op).unwrap_err();
		}
	}

	#[test]
	fn prune_blocks_on_finalize() {
		for storage in &[TransactionStorageMode::BlockBody, TransactionStorageMode::StorageChain] {
			let backend = Backend::<Block>::new_test_with_tx_storage(2, 0, *storage);
			let mut blocks = Vec::new();
			let mut prev_hash = Default::default();
			for i in 0..5 {
				let hash = insert_block(
					&backend,
					i,
					prev_hash,
					None,
					Default::default(),
					vec![i.into()],
					None,
				);
				blocks.push(hash);
				prev_hash = hash;
			}

			{
				let mut op = backend.begin_operation().unwrap();
				backend.begin_state_operation(&mut op, BlockId::Hash(blocks[4])).unwrap();
				for i in 1..5 {
					op.mark_finalized(BlockId::Hash(blocks[i]), None).unwrap();
				}
				backend.commit_operation(op).unwrap();
			}
			let bc = backend.blockchain();
			assert_eq!(None, bc.body(BlockId::hash(blocks[0])).unwrap());
			assert_eq!(None, bc.body(BlockId::hash(blocks[1])).unwrap());
			assert_eq!(None, bc.body(BlockId::hash(blocks[2])).unwrap());
			assert_eq!(Some(vec![3.into()]), bc.body(BlockId::hash(blocks[3])).unwrap());
			assert_eq!(Some(vec![4.into()]), bc.body(BlockId::hash(blocks[4])).unwrap());
		}
	}

	#[test]
	fn prune_blocks_on_finalize_with_fork() {
		let backend =
			Backend::<Block>::new_test_with_tx_storage(2, 10, TransactionStorageMode::StorageChain);
		let mut blocks = Vec::new();
		let mut prev_hash = Default::default();
		for i in 0..5 {
			let hash = insert_block(
				&backend,
				i,
				prev_hash,
				None,
				Default::default(),
				vec![i.into()],
				None,
			);
			blocks.push(hash);
			prev_hash = hash;
		}

		// insert a fork at block 2
		let fork_hash_root = insert_block(
			&backend,
			2,
			blocks[1],
			None,
			sp_core::H256::random(),
			vec![2.into()],
			None,
		);
		insert_block(
			&backend,
			3,
			fork_hash_root,
			None,
			H256::random(),
			vec![3.into(), 11.into()],
			None,
		);
		let mut op = backend.begin_operation().unwrap();
		backend.begin_state_operation(&mut op, BlockId::Hash(blocks[4])).unwrap();
		op.mark_head(BlockId::Hash(blocks[4])).unwrap();
		backend.commit_operation(op).unwrap();

		for i in 1..5 {
			let mut op = backend.begin_operation().unwrap();
			backend.begin_state_operation(&mut op, BlockId::Hash(blocks[4])).unwrap();
			op.mark_finalized(BlockId::Hash(blocks[i]), None).unwrap();
			backend.commit_operation(op).unwrap();
		}

		let bc = backend.blockchain();
		assert_eq!(None, bc.body(BlockId::hash(blocks[0])).unwrap());
		assert_eq!(None, bc.body(BlockId::hash(blocks[1])).unwrap());
		assert_eq!(None, bc.body(BlockId::hash(blocks[2])).unwrap());
		assert_eq!(Some(vec![3.into()]), bc.body(BlockId::hash(blocks[3])).unwrap());
		assert_eq!(Some(vec![4.into()]), bc.body(BlockId::hash(blocks[4])).unwrap());
	}

	#[test]
	fn renew_transaction_storage() {
		let backend =
			Backend::<Block>::new_test_with_tx_storage(2, 10, TransactionStorageMode::StorageChain);
		let mut blocks = Vec::new();
		let mut prev_hash = Default::default();
		let x1 = ExtrinsicWrapper::from(0u64).encode();
		let x1_hash = <HashFor<Block> as sp_core::Hasher>::hash(&x1[1..]);
		for i in 0..10 {
			let mut index = Vec::new();
			if i == 0 {
				index.push(IndexOperation::Insert {
					extrinsic: 0,
					hash: x1_hash.as_ref().to_vec(),
					size: (x1.len() - 1) as u32,
				});
			} else if i < 5 {
				// keep renewing 1st
				index.push(IndexOperation::Renew { extrinsic: 0, hash: x1_hash.as_ref().to_vec() });
			} // else stop renewing
			let hash = insert_block(
				&backend,
				i,
				prev_hash,
				None,
				Default::default(),
				vec![i.into()],
				Some(index),
			);
			blocks.push(hash);
			prev_hash = hash;
		}

		for i in 1..10 {
			let mut op = backend.begin_operation().unwrap();
			backend.begin_state_operation(&mut op, BlockId::Hash(blocks[4])).unwrap();
			op.mark_finalized(BlockId::Hash(blocks[i]), None).unwrap();
			backend.commit_operation(op).unwrap();
			let bc = backend.blockchain();
			if i < 6 {
				assert!(bc.indexed_transaction(&x1_hash).unwrap().is_some());
			} else {
				assert!(bc.indexed_transaction(&x1_hash).unwrap().is_none());
			}
		}
	}

	#[test]
	fn remove_leaf_block_works() {
		let backend =
			Backend::<Block>::new_test_with_tx_storage(2, 10, TransactionStorageMode::StorageChain);
		let mut blocks = Vec::new();
		let mut prev_hash = Default::default();
		for i in 0..2 {
			let hash = insert_block(
				&backend,
				i,
				prev_hash,
				None,
				Default::default(),
				vec![i.into()],
				None,
			);
			blocks.push(hash);
			prev_hash = hash;
		}

		// insert a fork at block 2, which becomes best block
		let best_hash = insert_block(
			&backend,
			1,
			blocks[0],
			None,
			sp_core::H256::random(),
			vec![42.into()],
			None,
		);
		assert!(backend.remove_leaf_block(&best_hash).is_err());
		assert!(backend.have_state_at(&prev_hash, 1));
		backend.remove_leaf_block(&prev_hash).unwrap();
		assert_eq!(None, backend.blockchain().header(BlockId::hash(prev_hash.clone())).unwrap());
		assert!(!backend.have_state_at(&prev_hash, 1));
	}

	#[test]
	fn test_import_existing_block_as_new_head() {
		let backend: Backend<Block> = Backend::new_test(10, 3);
		let block0 = insert_header(&backend, 0, Default::default(), None, Default::default());
		let block1 = insert_header(&backend, 1, block0, None, Default::default());
		let block2 = insert_header(&backend, 2, block1, None, Default::default());
		let block3 = insert_header(&backend, 3, block2, None, Default::default());
		let block4 = insert_header(&backend, 4, block3, None, Default::default());
		let block5 = insert_header(&backend, 5, block4, None, Default::default());
		assert_eq!(backend.blockchain().info().best_hash, block5);

		// Insert 1 as best again. This should fail because canonicalization_delay == 3 and best ==
		// 5
		let header = Header {
			number: 1,
			parent_hash: block0,
			state_root: BlakeTwo256::trie_root(Vec::new()),
			digest: Default::default(),
			extrinsics_root: Default::default(),
		};
		let mut op = backend.begin_operation().unwrap();
		op.set_block_data(header, None, None, None, NewBlockState::Best).unwrap();
		assert!(matches!(backend.commit_operation(op), Err(sp_blockchain::Error::SetHeadTooOld)));

		// Insert 2 as best again.
		let header = Header {
			number: 2,
			parent_hash: block1,
			state_root: BlakeTwo256::trie_root(Vec::new()),
			digest: Default::default(),
			extrinsics_root: Default::default(),
		};
		let mut op = backend.begin_operation().unwrap();
		op.set_block_data(header, None, None, None, NewBlockState::Best).unwrap();
		backend.commit_operation(op).unwrap();
		assert_eq!(backend.blockchain().info().best_hash, block2);
	}

	#[test]
	fn test_import_existing_block_as_final() {
		let backend: Backend<Block> = Backend::new_test(10, 10);
		let block0 = insert_header(&backend, 0, Default::default(), None, Default::default());
		let block1 = insert_header(&backend, 1, block0, None, Default::default());
		let _block2 = insert_header(&backend, 2, block1, None, Default::default());
		// Genesis is auto finalized, the rest are not.
		assert_eq!(backend.blockchain().info().finalized_hash, block0);

		// Insert 1 as final again.
		let header = Header {
			number: 1,
			parent_hash: block0,
			state_root: BlakeTwo256::trie_root(Vec::new()),
			digest: Default::default(),
			extrinsics_root: Default::default(),
		};

		let mut op = backend.begin_operation().unwrap();
		op.set_block_data(header, None, None, None, NewBlockState::Final).unwrap();
		backend.commit_operation(op).unwrap();

		assert_eq!(backend.blockchain().info().finalized_hash, block1);
	}
}<|MERGE_RESOLUTION|>--- conflicted
+++ resolved
@@ -2281,10 +2281,6 @@
 		traits::{BlakeTwo256, Hash},
 		ConsensusEngineId,
 	};
-<<<<<<< HEAD
-	use sp_state_machine::{TrieDBMutV1 as TrieDBMut, TrieMut};
-=======
->>>>>>> 1b646b21
 
 	const CONS0_ENGINE_ID: ConsensusEngineId = *b"CON0";
 	const CONS1_ENGINE_ID: ConsensusEngineId = *b"CON1";
