--- conflicted
+++ resolved
@@ -268,14 +268,10 @@
 
 		let api_rpc = api.into_rpc();
 		let sub = api_rpc
-<<<<<<< HEAD
 			.subscribe_unbounded(
 				"state_subscribeStorage",
 				[[StorageKey(alice_balance_key.to_vec())]],
 			)
-=======
-			.subscribe("state_subscribeStorage", [[StorageKey(alice_balance_key)]])
->>>>>>> ab8330cd
 			.await
 			.unwrap();
 
