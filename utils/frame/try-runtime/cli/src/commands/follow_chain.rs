// This file is part of Substrate.

// Copyright (C) Parity Technologies (UK) Ltd.
// SPDX-License-Identifier: Apache-2.0

// Licensed under the Apache License, Version 2.0 (the "License");
// you may not use this file except in compliance with the License.
// You may obtain a copy of the License at
//
// 	http://www.apache.org/licenses/LICENSE-2.0
//
// Unless required by applicable law or agreed to in writing, software
// distributed under the License is distributed on an "AS IS" BASIS,
// WITHOUT WARRANTIES OR CONDITIONS OF ANY KIND, either express or implied.
// See the License for the specific language governing permissions and
// limitations under the License.

use crate::{
	build_executor, full_extensions, parse, rpc_err_handler, state_machine_call_with_proof,
	LiveState, SharedParams, State, LOG_TARGET,
};
use parity_scale_codec::{Decode, Encode};
use sc_executor::sp_wasm_interface::HostFunctions;
use serde::{de::DeserializeOwned, Serialize};
use sp_core::H256;
use sp_runtime::{
	generic::SignedBlock,
	traits::{Block as BlockT, Header as HeaderT, NumberFor},
};
use std::{fmt::Debug, str::FromStr};
use substrate_rpc_client::{ws_client, ChainApi, FinalizedHeaders, Subscription, WsClient};

const SUB: &str = "chain_subscribeFinalizedHeads";
const UN_SUB: &str = "chain_unsubscribeFinalizedHeads";

/// Configurations of the [`crate::Command::FollowChain`].
#[derive(Debug, Clone, clap::Parser)]
pub struct FollowChainCmd {
	/// The url to connect to.
	#[arg(short, long, value_parser = parse::url)]
	pub uri: String,

	/// If set, then the state root check is enabled.
	#[arg(long)]
	pub state_root_check: bool,

	/// Which try-state targets to execute when running this command.
	///
	/// Expected values:
	/// - `all`
	/// - `none`
	/// - A comma separated list of pallets, as per pallet names in `construct_runtime!()` (e.g.
	///   `Staking, System`).
	/// - `rr-[x]` where `[x]` is a number. Then, the given number of pallets are checked in a
	///   round-robin fashion.
	#[arg(long, default_value = "all")]
	pub try_state: frame_try_runtime::TryStateSelect,

	/// If present, a single connection to a node will be kept and reused for fetching blocks.
	#[arg(long)]
	pub keep_connection: bool,
}

/// Start listening for with `SUB` at `url`.
///
/// Returns a pair `(client, subscription)` - `subscription` alone will be useless, because it
/// relies on the related alive `client`.
async fn start_subscribing<Header: DeserializeOwned + Serialize + Send + Sync + 'static>(
	url: &str,
) -> sc_cli::Result<(WsClient, Subscription<Header>)> {
	let client = ws_client(url).await.map_err(|e| sc_cli::Error::Application(e.into()))?;

	log::info!(target: LOG_TARGET, "subscribing to {:?} / {:?}", SUB, UN_SUB);

	let sub = ChainApi::<(), (), Header, ()>::subscribe_finalized_heads(&client)
		.await
		.map_err(|e| sc_cli::Error::Application(e.into()))?;
	Ok((client, sub))
}

pub(crate) async fn follow_chain<Block, HostFns>(
	shared: SharedParams,
	command: FollowChainCmd,
) -> sc_cli::Result<()>
where
	Block: BlockT<Hash = H256> + DeserializeOwned,
	Block::Hash: FromStr,
	Block::Header: DeserializeOwned,
	<Block::Hash as FromStr>::Err: Debug,
	NumberFor<Block>: FromStr,
	<NumberFor<Block> as FromStr>::Err: Debug,
	HostFns: HostFunctions,
{
	let (rpc, subscription) = start_subscribing::<Block::Header>(&command.uri).await?;
	let mut finalized_headers: FinalizedHeaders<Block, _, _> =
		FinalizedHeaders::new(&rpc, subscription);

	let mut maybe_state_ext = None;
	let executor = build_executor::<HostFns>(&shared);

	while let Some(header) = finalized_headers.next().await {
		let hash = header.hash();
		let number = header.number();

		let block =
			ChainApi::<(), Block::Hash, Block::Header, SignedBlock<Block>>::block(&rpc, Some(hash))
				.await
				.or_else(|e| {
					if matches!(e, substrate_rpc_client::Error::ParseError(_)) {
						log::error!(
							target: LOG_TARGET,
							"failed to parse the block format of remote against the local \
							codebase. The block format has changed, and follow-chain cannot run in \
							this case. Try running this command in a branch of your codebase that
							has the same block format as the remote chain. For now, we replace the \
							block with an empty one."
						);
					}
					Err(rpc_err_handler(e))
				})?
				.expect("if header exists, block should also exist.")
				.block;

		log::debug!(
			target: LOG_TARGET,
			"new block event: {:?} => {:?}, extrinsics: {}",
			hash,
			number,
			block.extrinsics().len()
		);

		// create an ext at the state of this block, whatever is the first subscription event.
		if maybe_state_ext.is_none() {
			let state = State::Live(LiveState {
				uri: command.uri.clone(),
				// a bit dodgy, we have to un-parse the has to a string again and re-parse it
				// inside.
				at: Some(hex::encode(header.parent_hash().encode())),
				pallet: vec![],
				child_tree: true,
			});
			let ext = state.into_ext::<Block, HostFns>(&shared, &executor, None, true).await?;
			maybe_state_ext = Some(ext);
		}

		let state_ext =
			maybe_state_ext.as_mut().expect("state_ext either existed or was just created");

		let result = state_machine_call_with_proof::<Block, HostFns>(
			state_ext,
			&executor,
			"TryRuntime_execute_block",
<<<<<<< HEAD
			(block, command.state_root_check, command.try_state.clone()).encode().as_ref(),
=======
			(block, command.state_root_check, true, command.try_state.clone())
				.encode()
				.as_ref(),
>>>>>>> 2b912020
			full_extensions(executor.clone()),
			shared
				.export_proof
				.as_ref()
				.map(|path| path.as_path().join(&format!("{}.json", number))),
		);

		if let Err(why) = result {
			log::error!(
				target: LOG_TARGET,
				"failed to execute block {:?} due to {:?}",
				number,
				why
			);
			continue
		}

		let (mut changes, encoded_result) = result.expect("checked to be Ok; qed");

		let consumed_weight = <sp_weights::Weight as Decode>::decode(&mut &*encoded_result)
			.map_err(|e| format!("failed to decode weight: {:?}", e))?;

		let storage_changes = changes
			.drain_storage_changes(
				&state_ext.backend,
				&mut Default::default(),
				// Note that in case a block contains a runtime upgrade, state version could
				// potentially be incorrect here, this is very niche and would only result in
				// unaligned roots, so this use case is ignored for now.
				state_ext.state_version,
			)
			.unwrap();

		state_ext.backend.apply_transaction(
			storage_changes.transaction_storage_root,
			storage_changes.transaction,
		);

		log::info!(
			target: LOG_TARGET,
			"executed block {}, consumed weight {}, new storage root {:?}",
			number,
			consumed_weight,
			state_ext.as_backend().root(),
		);
	}

	log::error!(target: LOG_TARGET, "ws subscription must have terminated.");
	Ok(())
}<|MERGE_RESOLUTION|>--- conflicted
+++ resolved
@@ -150,13 +150,9 @@
 			state_ext,
 			&executor,
 			"TryRuntime_execute_block",
-<<<<<<< HEAD
-			(block, command.state_root_check, command.try_state.clone()).encode().as_ref(),
-=======
 			(block, command.state_root_check, true, command.try_state.clone())
 				.encode()
 				.as_ref(),
->>>>>>> 2b912020
 			full_extensions(executor.clone()),
 			shared
 				.export_proof
