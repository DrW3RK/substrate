--- conflicted
+++ resolved
@@ -23,14 +23,10 @@
 sp-io = { version = "7.0.0", path = "../../../primitives/io" }
 sp-runtime = { version = "7.0.0", path = "../../../primitives/runtime" }
 sp-version = { version = "5.0.0", path = "../../../primitives/version" }
-tokio = { version = "1.17.0", features = ["macros", "rt-multi-thread"] }
+tokio = { version = "1.22.0", features = ["macros", "rt-multi-thread"] }
 substrate-rpc-client = { path = "../rpc/client" }
 
 [dev-dependencies]
-<<<<<<< HEAD
-=======
-tokio = { version = "1.22.0", features = ["macros", "rt-multi-thread"] }
->>>>>>> 5722ece5
 frame-support = { version = "4.0.0-dev", path = "../../../frame/support" }
 pallet-elections-phragmen = { version = "5.0.0-dev", path = "../../../frame/elections-phragmen" }
 tracing-subscriber = { version = "0.3.16", features = ["env-filter"] }
