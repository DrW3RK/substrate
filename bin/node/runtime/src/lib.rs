// This file is part of Substrate.

// Copyright (C) Parity Technologies (UK) Ltd.
// SPDX-License-Identifier: GPL-3.0-or-later WITH Classpath-exception-2.0

// This program is free software: you can redistribute it and/or modify
// it under the terms of the GNU General Public License as published by
// the Free Software Foundation, either version 3 of the License, or
// (at your option) any later version.

// This program is distributed in the hope that it will be useful,
// but WITHOUT ANY WARRANTY; without even the implied warranty of
// MERCHANTABILITY or FITNESS FOR A PARTICULAR PURPOSE. See the
// GNU General Public License for more details.

// You should have received a copy of the GNU General Public License
// along with this program. If not, see <https://www.gnu.org/licenses/>.

//! The Substrate runtime. This can be compiled with `#[no_std]`, ready for Wasm.

#![cfg_attr(not(feature = "std"), no_std)]
// `construct_runtime!` does a lot of recursion and requires us to increase the limit to 512.
#![recursion_limit = "512"]

use codec::{Decode, Encode, MaxEncodedLen};
use frame_election_provider_support::{
	onchain, BalancingConfig, ElectionDataProvider, SequentialPhragmen, VoteWeight,
};
use frame_support::{
	construct_runtime,
	dispatch::DispatchClass,
	pallet_prelude::Get,
	parameter_types,
	traits::{
<<<<<<< HEAD
		fungible::ItemOf, tokens::nonfungibles_v2::Inspect, AsEnsureOriginWithArg, ConstBool,
		ConstU128, ConstU16, ConstU32, Currency, EitherOfDiverse, EqualPrivilegeOnly, Everything,
		Imbalance, InstanceFilter, KeyOwnerProofSystem, LockIdentifier, Locker, Nothing,
		OnUnbalanced, U128CurrencyToVote, WithdrawReasons,
=======
		fungible::ItemOf,
		tokens::{nonfungibles_v2::Inspect, GetSalary, PayFromAccount},
		AsEnsureOriginWithArg, ConstBool, ConstU128, ConstU16, ConstU32, Currency, EitherOfDiverse,
		EqualPrivilegeOnly, Everything, Imbalance, InstanceFilter, KeyOwnerProofSystem,
		LockIdentifier, Nothing, OnUnbalanced, U128CurrencyToVote, WithdrawReasons,
>>>>>>> 8bd57418
	},
	weights::{
		constants::{
			BlockExecutionWeight, ExtrinsicBaseWeight, RocksDbWeight, WEIGHT_REF_TIME_PER_SECOND,
		},
		ConstantMultiplier, IdentityFee, Weight,
	},
	BoundedVec, PalletId, RuntimeDebug,
};
use frame_system::{
	limits::{BlockLength, BlockWeights},
	EnsureRoot, EnsureRootWithSuccess, EnsureSigned, EnsureWithSuccess,
};
pub use node_primitives::{AccountId, Signature};
use node_primitives::{AccountIndex, Balance, BlockNumber, Hash, Index, Moment};
use pallet_election_provider_multi_phase::SolutionAccuracyOf;
use pallet_im_online::sr25519::AuthorityId as ImOnlineId;
use pallet_nfts::{PalletFeatures, LOCKED_NFT_KEY};
use pallet_nis::WithMaximumOf;
use pallet_session::historical as pallet_session_historical;
pub use pallet_transaction_payment::{CurrencyAdapter, Multiplier, TargetedFeeAdjustment};
use pallet_transaction_payment::{FeeDetails, RuntimeDispatchInfo};
use scale_info::TypeInfo;
use sp_api::impl_runtime_apis;
use sp_authority_discovery::AuthorityId as AuthorityDiscoveryId;
use sp_consensus_grandpa::AuthorityId as GrandpaId;
use sp_core::{crypto::KeyTypeId, OpaqueMetadata};
use sp_inherents::{CheckInherentsResult, InherentData};
use sp_runtime::{
	create_runtime_str,
	curve::PiecewiseLinear,
	generic, impl_opaque_keys,
	traits::{
		self, BlakeTwo256, Block as BlockT, Bounded, ConvertInto, NumberFor, OpaqueKeys,
		SaturatedConversion, StaticLookup,
	},
	transaction_validity::{TransactionPriority, TransactionSource, TransactionValidity},
	ApplyExtrinsicResult, FixedPointNumber, FixedU128, Perbill, Percent, Permill, Perquintill,
};
use sp_std::prelude::*;
#[cfg(any(feature = "std", test))]
use sp_version::NativeVersion;
use sp_version::RuntimeVersion;
use static_assertions::const_assert;

#[cfg(any(feature = "std", test))]
pub use frame_system::Call as SystemCall;
#[cfg(any(feature = "std", test))]
pub use pallet_balances::Call as BalancesCall;
#[cfg(any(feature = "std", test))]
pub use pallet_staking::StakerStatus;
#[cfg(any(feature = "std", test))]
pub use pallet_sudo::Call as SudoCall;
#[cfg(any(feature = "std", test))]
pub use sp_runtime::BuildStorage;

/// Implementations of some helper traits passed into runtime modules as associated types.
pub mod impls;
#[cfg(not(feature = "runtime-benchmarks"))]
use impls::AllianceIdentityVerifier;
use impls::{AllianceProposalProvider, Author, CreditToBlockAuthor};

/// Constant values used within the runtime.
pub mod constants;
use constants::{currency::*, time::*};
use sp_runtime::generic::Era;

/// Generated voter bag information.
mod voter_bags;

/// Runtime API definition for assets.
pub mod assets_api;

// Make the WASM binary available.
#[cfg(feature = "std")]
include!(concat!(env!("OUT_DIR"), "/wasm_binary.rs"));

/// Max size for serialized extrinsic params for this testing runtime.
/// This is a quite arbitrary but empirically battle tested value.
#[cfg(test)]
pub const CALL_PARAMS_MAX_SIZE: usize = 208;

/// Wasm binary unwrapped. If built with `SKIP_WASM_BUILD`, the function panics.
#[cfg(feature = "std")]
pub fn wasm_binary_unwrap() -> &'static [u8] {
	WASM_BINARY.expect(
		"Development wasm binary is not available. This means the client is built with \
		 `SKIP_WASM_BUILD` flag and it is only usable for production chains. Please rebuild with \
		 the flag disabled.",
	)
}

/// Runtime version.
#[sp_version::runtime_version]
pub const VERSION: RuntimeVersion = RuntimeVersion {
	spec_name: create_runtime_str!("node"),
	impl_name: create_runtime_str!("substrate-node"),
	authoring_version: 10,
	// Per convention: if the runtime behavior changes, increment spec_version
	// and set impl_version to 0. If only runtime
	// implementation changes and behavior does not, then leave spec_version as
	// is and increment impl_version.
	spec_version: 268,
	impl_version: 0,
	apis: RUNTIME_API_VERSIONS,
	transaction_version: 2,
	state_version: 1,
};

/// The BABE epoch configuration at genesis.
pub const BABE_GENESIS_EPOCH_CONFIG: sp_consensus_babe::BabeEpochConfiguration =
	sp_consensus_babe::BabeEpochConfiguration {
		c: PRIMARY_PROBABILITY,
		allowed_slots: sp_consensus_babe::AllowedSlots::PrimaryAndSecondaryPlainSlots,
	};

/// Native version.
#[cfg(any(feature = "std", test))]
pub fn native_version() -> NativeVersion {
	NativeVersion { runtime_version: VERSION, can_author_with: Default::default() }
}

type NegativeImbalance = <Balances as Currency<AccountId>>::NegativeImbalance;

pub struct DealWithFees;
impl OnUnbalanced<NegativeImbalance> for DealWithFees {
	fn on_unbalanceds<B>(mut fees_then_tips: impl Iterator<Item = NegativeImbalance>) {
		if let Some(fees) = fees_then_tips.next() {
			// for fees, 80% to treasury, 20% to author
			let mut split = fees.ration(80, 20);
			if let Some(tips) = fees_then_tips.next() {
				// for tips, if any, 80% to treasury, 20% to author (though this can be anything)
				tips.ration_merge_into(80, 20, &mut split);
			}
			Treasury::on_unbalanced(split.0);
			Author::on_unbalanced(split.1);
		}
	}
}

/// We assume that ~10% of the block weight is consumed by `on_initialize` handlers.
/// This is used to limit the maximal weight of a single extrinsic.
const AVERAGE_ON_INITIALIZE_RATIO: Perbill = Perbill::from_percent(10);
/// We allow `Normal` extrinsics to fill up the block up to 75%, the rest can be used
/// by  Operational  extrinsics.
const NORMAL_DISPATCH_RATIO: Perbill = Perbill::from_percent(75);
/// We allow for 2 seconds of compute with a 6 second average block time, with maximum proof size.
const MAXIMUM_BLOCK_WEIGHT: Weight =
	Weight::from_parts(WEIGHT_REF_TIME_PER_SECOND.saturating_mul(2), u64::MAX);

parameter_types! {
	pub const BlockHashCount: BlockNumber = 2400;
	pub const Version: RuntimeVersion = VERSION;
	pub RuntimeBlockLength: BlockLength =
		BlockLength::max_with_normal_ratio(5 * 1024 * 1024, NORMAL_DISPATCH_RATIO);
	pub RuntimeBlockWeights: BlockWeights = BlockWeights::builder()
		.base_block(BlockExecutionWeight::get())
		.for_class(DispatchClass::all(), |weights| {
			weights.base_extrinsic = ExtrinsicBaseWeight::get();
		})
		.for_class(DispatchClass::Normal, |weights| {
			weights.max_total = Some(NORMAL_DISPATCH_RATIO * MAXIMUM_BLOCK_WEIGHT);
		})
		.for_class(DispatchClass::Operational, |weights| {
			weights.max_total = Some(MAXIMUM_BLOCK_WEIGHT);
			// Operational transactions have some extra reserved space, so that they
			// are included even if block reached `MAXIMUM_BLOCK_WEIGHT`.
			weights.reserved = Some(
				MAXIMUM_BLOCK_WEIGHT - NORMAL_DISPATCH_RATIO * MAXIMUM_BLOCK_WEIGHT
			);
		})
		.avg_block_initialization(AVERAGE_ON_INITIALIZE_RATIO)
		.build_or_panic();
}

const_assert!(NORMAL_DISPATCH_RATIO.deconstruct() >= AVERAGE_ON_INITIALIZE_RATIO.deconstruct());

impl frame_system::Config for Runtime {
	type BaseCallFilter = Everything;
	type BlockWeights = RuntimeBlockWeights;
	type BlockLength = RuntimeBlockLength;
	type DbWeight = RocksDbWeight;
	type RuntimeOrigin = RuntimeOrigin;
	type RuntimeCall = RuntimeCall;
	type Index = Index;
	type BlockNumber = BlockNumber;
	type Hash = Hash;
	type Hashing = BlakeTwo256;
	type AccountId = AccountId;
	type Lookup = Indices;
	type Header = generic::Header<BlockNumber, BlakeTwo256>;
	type RuntimeEvent = RuntimeEvent;
	type BlockHashCount = BlockHashCount;
	type Version = Version;
	type PalletInfo = PalletInfo;
	type AccountData = pallet_balances::AccountData<Balance>;
	type OnNewAccount = ();
	type OnKilledAccount = ();
	type SystemWeightInfo = frame_system::weights::SubstrateWeight<Runtime>;
	type SS58Prefix = ConstU16<42>;
	type OnSetCode = ();
	type MaxConsumers = ConstU32<16>;
}

impl pallet_insecure_randomness_collective_flip::Config for Runtime {}

impl pallet_utility::Config for Runtime {
	type RuntimeEvent = RuntimeEvent;
	type RuntimeCall = RuntimeCall;
	type PalletsOrigin = OriginCaller;
	type WeightInfo = pallet_utility::weights::SubstrateWeight<Runtime>;
}

parameter_types! {
	// One storage item; key size is 32; value is size 4+4+16+32 bytes = 56 bytes.
	pub const DepositBase: Balance = deposit(1, 88);
	// Additional storage item size of 32 bytes.
	pub const DepositFactor: Balance = deposit(0, 32);
}

impl pallet_multisig::Config for Runtime {
	type RuntimeEvent = RuntimeEvent;
	type RuntimeCall = RuntimeCall;
	type Currency = Balances;
	type DepositBase = DepositBase;
	type DepositFactor = DepositFactor;
	type MaxSignatories = ConstU32<100>;
	type WeightInfo = pallet_multisig::weights::SubstrateWeight<Runtime>;
}

parameter_types! {
	// One storage item; key size 32, value size 8; .
	pub const ProxyDepositBase: Balance = deposit(1, 8);
	// Additional storage item size of 33 bytes.
	pub const ProxyDepositFactor: Balance = deposit(0, 33);
	pub const AnnouncementDepositBase: Balance = deposit(1, 8);
	pub const AnnouncementDepositFactor: Balance = deposit(0, 66);
}

/// The type used to represent the kinds of proxying allowed.
#[derive(
	Copy,
	Clone,
	Eq,
	PartialEq,
	Ord,
	PartialOrd,
	Encode,
	Decode,
	RuntimeDebug,
	MaxEncodedLen,
	scale_info::TypeInfo,
)]
pub enum ProxyType {
	Any,
	NonTransfer,
	Governance,
	Staking,
}
impl Default for ProxyType {
	fn default() -> Self {
		Self::Any
	}
}
impl InstanceFilter<RuntimeCall> for ProxyType {
	fn filter(&self, c: &RuntimeCall) -> bool {
		match self {
			ProxyType::Any => true,
			ProxyType::NonTransfer => !matches!(
				c,
				RuntimeCall::Balances(..) |
					RuntimeCall::Assets(..) |
					RuntimeCall::Uniques(..) |
					RuntimeCall::Nfts(..) |
					RuntimeCall::Vesting(pallet_vesting::Call::vested_transfer { .. }) |
					RuntimeCall::Indices(pallet_indices::Call::transfer { .. })
			),
			ProxyType::Governance => matches!(
				c,
				RuntimeCall::Democracy(..) |
					RuntimeCall::Council(..) |
					RuntimeCall::Society(..) |
					RuntimeCall::TechnicalCommittee(..) |
					RuntimeCall::Elections(..) |
					RuntimeCall::Treasury(..)
			),
			ProxyType::Staking => matches!(c, RuntimeCall::Staking(..)),
		}
	}
	fn is_superset(&self, o: &Self) -> bool {
		match (self, o) {
			(x, y) if x == y => true,
			(ProxyType::Any, _) => true,
			(_, ProxyType::Any) => false,
			(ProxyType::NonTransfer, _) => true,
			_ => false,
		}
	}
}

impl pallet_proxy::Config for Runtime {
	type RuntimeEvent = RuntimeEvent;
	type RuntimeCall = RuntimeCall;
	type Currency = Balances;
	type ProxyType = ProxyType;
	type ProxyDepositBase = ProxyDepositBase;
	type ProxyDepositFactor = ProxyDepositFactor;
	type MaxProxies = ConstU32<32>;
	type WeightInfo = pallet_proxy::weights::SubstrateWeight<Runtime>;
	type MaxPending = ConstU32<32>;
	type CallHasher = BlakeTwo256;
	type AnnouncementDepositBase = AnnouncementDepositBase;
	type AnnouncementDepositFactor = AnnouncementDepositFactor;
}

parameter_types! {
	pub MaximumSchedulerWeight: Weight = Perbill::from_percent(80) *
		RuntimeBlockWeights::get().max_block;
}

impl pallet_scheduler::Config for Runtime {
	type RuntimeEvent = RuntimeEvent;
	type RuntimeOrigin = RuntimeOrigin;
	type PalletsOrigin = OriginCaller;
	type RuntimeCall = RuntimeCall;
	type MaximumWeight = MaximumSchedulerWeight;
	type ScheduleOrigin = EnsureRoot<AccountId>;
	type MaxScheduledPerBlock = ConstU32<512>;
	type WeightInfo = pallet_scheduler::weights::SubstrateWeight<Runtime>;
	type OriginPrivilegeCmp = EqualPrivilegeOnly;
	type Preimages = Preimage;
}

impl pallet_glutton::Config for Runtime {
	type RuntimeEvent = RuntimeEvent;
	type WeightInfo = pallet_glutton::weights::SubstrateWeight<Runtime>;
}

parameter_types! {
	pub const PreimageMaxSize: u32 = 4096 * 1024;
	pub const PreimageBaseDeposit: Balance = 1 * DOLLARS;
	// One cent: $10,000 / MB
	pub const PreimageByteDeposit: Balance = 1 * CENTS;
}

impl pallet_preimage::Config for Runtime {
	type WeightInfo = pallet_preimage::weights::SubstrateWeight<Runtime>;
	type RuntimeEvent = RuntimeEvent;
	type Currency = Balances;
	type ManagerOrigin = EnsureRoot<AccountId>;
	type BaseDeposit = PreimageBaseDeposit;
	type ByteDeposit = PreimageByteDeposit;
}

parameter_types! {
	// NOTE: Currently it is not possible to change the epoch duration after the chain has started.
	//       Attempting to do so will brick block production.
	pub const EpochDuration: u64 = EPOCH_DURATION_IN_SLOTS;
	pub const ExpectedBlockTime: Moment = MILLISECS_PER_BLOCK;
	pub const ReportLongevity: u64 =
		BondingDuration::get() as u64 * SessionsPerEra::get() as u64 * EpochDuration::get();
}

impl pallet_babe::Config for Runtime {
	type EpochDuration = EpochDuration;
	type ExpectedBlockTime = ExpectedBlockTime;
	type EpochChangeTrigger = pallet_babe::ExternalTrigger;
	type DisabledValidators = Session;
	type WeightInfo = ();
	type MaxAuthorities = MaxAuthorities;
	type KeyOwnerProof =
		<Historical as KeyOwnerProofSystem<(KeyTypeId, pallet_babe::AuthorityId)>>::Proof;
	type EquivocationReportSystem =
		pallet_babe::EquivocationReportSystem<Self, Offences, Historical, ReportLongevity>;
}

parameter_types! {
	pub const IndexDeposit: Balance = 1 * DOLLARS;
}

impl pallet_indices::Config for Runtime {
	type AccountIndex = AccountIndex;
	type Currency = Balances;
	type Deposit = IndexDeposit;
	type RuntimeEvent = RuntimeEvent;
	type WeightInfo = pallet_indices::weights::SubstrateWeight<Runtime>;
}

parameter_types! {
	pub const ExistentialDeposit: Balance = 1 * DOLLARS;
	// For weight estimation, we assume that the most locks on an individual account will be 50.
	// This number may need to be adjusted in the future if this assumption no longer holds true.
	pub const MaxLocks: u32 = 50;
	pub const MaxReserves: u32 = 50;
}

/// A reason for placing a hold on funds.
#[derive(
	Copy, Clone, Eq, PartialEq, Ord, PartialOrd, Encode, Decode, MaxEncodedLen, Debug, TypeInfo,
)]
pub enum HoldReason {
	/// The NIS Pallet has reserved it for a non-fungible receipt.
	Nis,
}

impl pallet_balances::Config for Runtime {
	type MaxLocks = MaxLocks;
	type MaxReserves = MaxReserves;
	type ReserveIdentifier = [u8; 8];
	type Balance = Balance;
	type DustRemoval = ();
	type RuntimeEvent = RuntimeEvent;
	type ExistentialDeposit = ExistentialDeposit;
	type AccountStore = frame_system::Pallet<Runtime>;
	type WeightInfo = pallet_balances::weights::SubstrateWeight<Runtime>;
	type FreezeIdentifier = ();
	type MaxFreezes = ();
	type HoldIdentifier = HoldReason;
	type MaxHolds = ConstU32<1>;
}

parameter_types! {
	pub const TransactionByteFee: Balance = 10 * MILLICENTS;
	pub const OperationalFeeMultiplier: u8 = 5;
	pub const TargetBlockFullness: Perquintill = Perquintill::from_percent(25);
	pub AdjustmentVariable: Multiplier = Multiplier::saturating_from_rational(1, 100_000);
	pub MinimumMultiplier: Multiplier = Multiplier::saturating_from_rational(1, 1_000_000_000u128);
	pub MaximumMultiplier: Multiplier = Bounded::max_value();
}

impl pallet_transaction_payment::Config for Runtime {
	type RuntimeEvent = RuntimeEvent;
	type OnChargeTransaction = CurrencyAdapter<Balances, DealWithFees>;
	type OperationalFeeMultiplier = OperationalFeeMultiplier;
	type WeightToFee = IdentityFee<Balance>;
	type LengthToFee = ConstantMultiplier<Balance, TransactionByteFee>;
	type FeeMultiplierUpdate = TargetedFeeAdjustment<
		Self,
		TargetBlockFullness,
		AdjustmentVariable,
		MinimumMultiplier,
		MaximumMultiplier,
	>;
}

impl pallet_asset_tx_payment::Config for Runtime {
	type RuntimeEvent = RuntimeEvent;
	type Fungibles = Assets;
	type OnChargeAssetTransaction = pallet_asset_tx_payment::FungiblesAdapter<
		pallet_assets::BalanceToAssetBalance<Balances, Runtime, ConvertInto>,
		CreditToBlockAuthor,
	>;
}

parameter_types! {
	pub const MinimumPeriod: Moment = SLOT_DURATION / 2;
}

impl pallet_timestamp::Config for Runtime {
	type Moment = Moment;
	type OnTimestampSet = Babe;
	type MinimumPeriod = MinimumPeriod;
	type WeightInfo = pallet_timestamp::weights::SubstrateWeight<Runtime>;
}

impl pallet_authorship::Config for Runtime {
	type FindAuthor = pallet_session::FindAccountFromAuthorIndex<Self, Babe>;
	type EventHandler = (Staking, ImOnline);
}

impl_opaque_keys! {
	pub struct SessionKeys {
		pub grandpa: Grandpa,
		pub babe: Babe,
		pub im_online: ImOnline,
		pub authority_discovery: AuthorityDiscovery,
	}
}

impl pallet_session::Config for Runtime {
	type RuntimeEvent = RuntimeEvent;
	type ValidatorId = <Self as frame_system::Config>::AccountId;
	type ValidatorIdOf = pallet_staking::StashOf<Self>;
	type ShouldEndSession = Babe;
	type NextSessionRotation = Babe;
	type SessionManager = pallet_session::historical::NoteHistoricalRoot<Self, Staking>;
	type SessionHandler = <SessionKeys as OpaqueKeys>::KeyTypeIdProviders;
	type Keys = SessionKeys;
	type WeightInfo = pallet_session::weights::SubstrateWeight<Runtime>;
}

impl pallet_session::historical::Config for Runtime {
	type FullIdentification = pallet_staking::Exposure<AccountId, Balance>;
	type FullIdentificationOf = pallet_staking::ExposureOf<Runtime>;
}

pallet_staking_reward_curve::build! {
	const REWARD_CURVE: PiecewiseLinear<'static> = curve!(
		min_inflation: 0_025_000,
		max_inflation: 0_100_000,
		ideal_stake: 0_500_000,
		falloff: 0_050_000,
		max_piece_count: 40,
		test_precision: 0_005_000,
	);
}

parameter_types! {
	pub const SessionsPerEra: sp_staking::SessionIndex = 6;
	pub const BondingDuration: sp_staking::EraIndex = 24 * 28;
	pub const SlashDeferDuration: sp_staking::EraIndex = 24 * 7; // 1/4 the bonding duration.
	pub const RewardCurve: &'static PiecewiseLinear<'static> = &REWARD_CURVE;
	pub const MaxNominatorRewardedPerValidator: u32 = 256;
	pub const OffendingValidatorsThreshold: Perbill = Perbill::from_percent(17);
	pub OffchainRepeat: BlockNumber = 5;
	pub HistoryDepth: u32 = 84;
}

pub struct StakingBenchmarkingConfig;
impl pallet_staking::BenchmarkingConfig for StakingBenchmarkingConfig {
	type MaxNominators = ConstU32<1000>;
	type MaxValidators = ConstU32<1000>;
}

impl pallet_staking::Config for Runtime {
	type MaxNominations = MaxNominations;
	type Currency = Balances;
	type CurrencyBalance = Balance;
	type UnixTime = Timestamp;
	type CurrencyToVote = U128CurrencyToVote;
	type RewardRemainder = Treasury;
	type RuntimeEvent = RuntimeEvent;
	type Slash = Treasury; // send the slashed funds to the treasury.
	type Reward = (); // rewards are minted from the void
	type SessionsPerEra = SessionsPerEra;
	type BondingDuration = BondingDuration;
	type SlashDeferDuration = SlashDeferDuration;
	/// A super-majority of the council can cancel the slash.
	type AdminOrigin = EitherOfDiverse<
		EnsureRoot<AccountId>,
		pallet_collective::EnsureProportionAtLeast<AccountId, CouncilCollective, 3, 4>,
	>;
	type SessionInterface = Self;
	type EraPayout = pallet_staking::ConvertCurve<RewardCurve>;
	type NextNewSession = Session;
	type MaxNominatorRewardedPerValidator = MaxNominatorRewardedPerValidator;
	type OffendingValidatorsThreshold = OffendingValidatorsThreshold;
	type ElectionProvider = ElectionProviderMultiPhase;
	type GenesisElectionProvider = onchain::OnChainExecution<OnChainSeqPhragmen>;
	type VoterList = VoterList;
	// This a placeholder, to be introduced in the next PR as an instance of bags-list
	type TargetList = pallet_staking::UseValidatorsMap<Self>;
	type MaxUnlockingChunks = ConstU32<32>;
	type HistoryDepth = HistoryDepth;
	type OnStakerSlash = NominationPools;
	type WeightInfo = pallet_staking::weights::SubstrateWeight<Runtime>;
	type BenchmarkingConfig = StakingBenchmarkingConfig;
}

impl pallet_fast_unstake::Config for Runtime {
	type RuntimeEvent = RuntimeEvent;
	type ControlOrigin = frame_system::EnsureRoot<AccountId>;
	type BatchSize = ConstU32<64>;
	type Deposit = ConstU128<{ DOLLARS }>;
	type Currency = Balances;
	type Staking = Staking;
	type MaxErasToCheckPerBlock = ConstU32<1>;
	#[cfg(feature = "runtime-benchmarks")]
	type MaxBackersPerValidator = MaxNominatorRewardedPerValidator;
	type WeightInfo = ();
}

parameter_types! {
	// phase durations. 1/4 of the last session for each.
	pub const SignedPhase: u32 = EPOCH_DURATION_IN_BLOCKS / 4;
	pub const UnsignedPhase: u32 = EPOCH_DURATION_IN_BLOCKS / 4;

	// signed config
	pub const SignedRewardBase: Balance = 1 * DOLLARS;
	pub const SignedDepositBase: Balance = 1 * DOLLARS;
	pub const SignedDepositByte: Balance = 1 * CENTS;

	pub BetterUnsignedThreshold: Perbill = Perbill::from_rational(1u32, 10_000);

	// miner configs
	pub const MultiPhaseUnsignedPriority: TransactionPriority = StakingUnsignedPriority::get() - 1u64;
	pub MinerMaxWeight: Weight = RuntimeBlockWeights::get()
		.get(DispatchClass::Normal)
		.max_extrinsic.expect("Normal extrinsics have a weight limit configured; qed")
		.saturating_sub(BlockExecutionWeight::get());
	// Solution can occupy 90% of normal block size
	pub MinerMaxLength: u32 = Perbill::from_rational(9u32, 10) *
		*RuntimeBlockLength::get()
		.max
		.get(DispatchClass::Normal);
}

frame_election_provider_support::generate_solution_type!(
	#[compact]
	pub struct NposSolution16::<
		VoterIndex = u32,
		TargetIndex = u16,
		Accuracy = sp_runtime::PerU16,
		MaxVoters = MaxElectingVoters,
	>(16)
);

parameter_types! {
	pub MaxNominations: u32 = <NposSolution16 as frame_election_provider_support::NposSolution>::LIMIT as u32;
	pub MaxElectingVoters: u32 = 40_000;
	pub MaxElectableTargets: u16 = 10_000;
	// OnChain values are lower.
	pub MaxOnChainElectingVoters: u32 = 5000;
	pub MaxOnChainElectableTargets: u16 = 1250;
	// The maximum winners that can be elected by the Election pallet which is equivalent to the
	// maximum active validators the staking pallet can have.
	pub MaxActiveValidators: u32 = 1000;
}

/// The numbers configured here could always be more than the the maximum limits of staking pallet
/// to ensure election snapshot will not run out of memory. For now, we set them to smaller values
/// since the staking is bounded and the weight pipeline takes hours for this single pallet.
pub struct ElectionProviderBenchmarkConfig;
impl pallet_election_provider_multi_phase::BenchmarkingConfig for ElectionProviderBenchmarkConfig {
	const VOTERS: [u32; 2] = [1000, 2000];
	const TARGETS: [u32; 2] = [500, 1000];
	const ACTIVE_VOTERS: [u32; 2] = [500, 800];
	const DESIRED_TARGETS: [u32; 2] = [200, 400];
	const SNAPSHOT_MAXIMUM_VOTERS: u32 = 1000;
	const MINER_MAXIMUM_VOTERS: u32 = 1000;
	const MAXIMUM_TARGETS: u32 = 300;
}

/// Maximum number of iterations for balancing that will be executed in the embedded OCW
/// miner of election provider multi phase.
pub const MINER_MAX_ITERATIONS: u32 = 10;

/// A source of random balance for NposSolver, which is meant to be run by the OCW election miner.
pub struct OffchainRandomBalancing;
impl Get<Option<BalancingConfig>> for OffchainRandomBalancing {
	fn get() -> Option<BalancingConfig> {
		use sp_runtime::traits::TrailingZeroInput;
		let iterations = match MINER_MAX_ITERATIONS {
			0 => 0,
			max => {
				let seed = sp_io::offchain::random_seed();
				let random = <u32>::decode(&mut TrailingZeroInput::new(&seed))
					.expect("input is padded with zeroes; qed") %
					max.saturating_add(1);
				random as usize
			},
		};

		let config = BalancingConfig { iterations, tolerance: 0 };
		Some(config)
	}
}

pub struct OnChainSeqPhragmen;
impl onchain::Config for OnChainSeqPhragmen {
	type System = Runtime;
	type Solver = SequentialPhragmen<
		AccountId,
		pallet_election_provider_multi_phase::SolutionAccuracyOf<Runtime>,
	>;
	type DataProvider = <Runtime as pallet_election_provider_multi_phase::Config>::DataProvider;
	type WeightInfo = frame_election_provider_support::weights::SubstrateWeight<Runtime>;
	type MaxWinners = <Runtime as pallet_election_provider_multi_phase::Config>::MaxWinners;
	type VotersBound = MaxOnChainElectingVoters;
	type TargetsBound = MaxOnChainElectableTargets;
}

impl pallet_election_provider_multi_phase::MinerConfig for Runtime {
	type AccountId = AccountId;
	type MaxLength = MinerMaxLength;
	type MaxWeight = MinerMaxWeight;
	type Solution = NposSolution16;
	type MaxVotesPerVoter =
	<<Self as pallet_election_provider_multi_phase::Config>::DataProvider as ElectionDataProvider>::MaxVotesPerVoter;
	type MaxWinners = MaxActiveValidators;

	// The unsigned submissions have to respect the weight of the submit_unsigned call, thus their
	// weight estimate function is wired to this call's weight.
	fn solution_weight(v: u32, t: u32, a: u32, d: u32) -> Weight {
		<
			<Self as pallet_election_provider_multi_phase::Config>::WeightInfo
			as
			pallet_election_provider_multi_phase::WeightInfo
		>::submit_unsigned(v, t, a, d)
	}
}

impl pallet_election_provider_multi_phase::Config for Runtime {
	type RuntimeEvent = RuntimeEvent;
	type Currency = Balances;
	type EstimateCallFee = TransactionPayment;
	type SignedPhase = SignedPhase;
	type UnsignedPhase = UnsignedPhase;
	type BetterUnsignedThreshold = BetterUnsignedThreshold;
	type BetterSignedThreshold = ();
	type OffchainRepeat = OffchainRepeat;
	type MinerTxPriority = MultiPhaseUnsignedPriority;
	type MinerConfig = Self;
	type SignedMaxSubmissions = ConstU32<10>;
	type SignedRewardBase = SignedRewardBase;
	type SignedDepositBase = SignedDepositBase;
	type SignedDepositByte = SignedDepositByte;
	type SignedMaxRefunds = ConstU32<3>;
	type SignedDepositWeight = ();
	type SignedMaxWeight = MinerMaxWeight;
	type SlashHandler = (); // burn slashes
	type RewardHandler = (); // nothing to do upon rewards
	type DataProvider = Staking;
	type Fallback = onchain::OnChainExecution<OnChainSeqPhragmen>;
	type GovernanceFallback = onchain::OnChainExecution<OnChainSeqPhragmen>;
	type Solver = SequentialPhragmen<AccountId, SolutionAccuracyOf<Self>, OffchainRandomBalancing>;
	type ForceOrigin = EnsureRootOrHalfCouncil;
	type MaxElectableTargets = MaxElectableTargets;
	type MaxWinners = MaxActiveValidators;
	type MaxElectingVoters = MaxElectingVoters;
	type BenchmarkingConfig = ElectionProviderBenchmarkConfig;
	type WeightInfo = pallet_election_provider_multi_phase::weights::SubstrateWeight<Self>;
}

parameter_types! {
	pub const BagThresholds: &'static [u64] = &voter_bags::THRESHOLDS;
}

type VoterBagsListInstance = pallet_bags_list::Instance1;
impl pallet_bags_list::Config<VoterBagsListInstance> for Runtime {
	type RuntimeEvent = RuntimeEvent;
	/// The voter bags-list is loosely kept up to date, and the real source of truth for the score
	/// of each node is the staking pallet.
	type ScoreProvider = Staking;
	type BagThresholds = BagThresholds;
	type Score = VoteWeight;
	type WeightInfo = pallet_bags_list::weights::SubstrateWeight<Runtime>;
}

parameter_types! {
	pub const PostUnbondPoolsWindow: u32 = 4;
	pub const NominationPoolsPalletId: PalletId = PalletId(*b"py/nopls");
	pub const MaxPointsToBalance: u8 = 10;
}

use sp_runtime::traits::Convert;
pub struct BalanceToU256;
impl Convert<Balance, sp_core::U256> for BalanceToU256 {
	fn convert(balance: Balance) -> sp_core::U256 {
		sp_core::U256::from(balance)
	}
}
pub struct U256ToBalance;
impl Convert<sp_core::U256, Balance> for U256ToBalance {
	fn convert(n: sp_core::U256) -> Balance {
		n.try_into().unwrap_or(Balance::max_value())
	}
}

impl pallet_nomination_pools::Config for Runtime {
	type WeightInfo = ();
	type RuntimeEvent = RuntimeEvent;
	type Currency = Balances;
	type RewardCounter = FixedU128;
	type BalanceToU256 = BalanceToU256;
	type U256ToBalance = U256ToBalance;
	type Staking = Staking;
	type PostUnbondingPoolsWindow = PostUnbondPoolsWindow;
	type MaxMetadataLen = ConstU32<256>;
	type MaxUnbonding = ConstU32<8>;
	type PalletId = NominationPoolsPalletId;
	type MaxPointsToBalance = MaxPointsToBalance;
}

parameter_types! {
	pub const VoteLockingPeriod: BlockNumber = 30 * DAYS;
}

impl pallet_conviction_voting::Config for Runtime {
	type WeightInfo = pallet_conviction_voting::weights::SubstrateWeight<Self>;
	type RuntimeEvent = RuntimeEvent;
	type Currency = Balances;
	type VoteLockingPeriod = VoteLockingPeriod;
	type MaxVotes = ConstU32<512>;
	type MaxTurnout = frame_support::traits::TotalIssuanceOf<Balances, Self::AccountId>;
	type Polls = Referenda;
}

parameter_types! {
	pub const AlarmInterval: BlockNumber = 1;
	pub const SubmissionDeposit: Balance = 100 * DOLLARS;
	pub const UndecidingTimeout: BlockNumber = 28 * DAYS;
}

pub struct TracksInfo;
impl pallet_referenda::TracksInfo<Balance, BlockNumber> for TracksInfo {
	type Id = u16;
	type RuntimeOrigin = <RuntimeOrigin as frame_support::traits::OriginTrait>::PalletsOrigin;
	fn tracks() -> &'static [(Self::Id, pallet_referenda::TrackInfo<Balance, BlockNumber>)] {
		static DATA: [(u16, pallet_referenda::TrackInfo<Balance, BlockNumber>); 1] = [(
			0u16,
			pallet_referenda::TrackInfo {
				name: "root",
				max_deciding: 1,
				decision_deposit: 10,
				prepare_period: 4,
				decision_period: 4,
				confirm_period: 2,
				min_enactment_period: 4,
				min_approval: pallet_referenda::Curve::LinearDecreasing {
					length: Perbill::from_percent(100),
					floor: Perbill::from_percent(50),
					ceil: Perbill::from_percent(100),
				},
				min_support: pallet_referenda::Curve::LinearDecreasing {
					length: Perbill::from_percent(100),
					floor: Perbill::from_percent(0),
					ceil: Perbill::from_percent(100),
				},
			},
		)];
		&DATA[..]
	}
	fn track_for(id: &Self::RuntimeOrigin) -> Result<Self::Id, ()> {
		if let Ok(system_origin) = frame_system::RawOrigin::try_from(id.clone()) {
			match system_origin {
				frame_system::RawOrigin::Root => Ok(0),
				_ => Err(()),
			}
		} else {
			Err(())
		}
	}
}
pallet_referenda::impl_tracksinfo_get!(TracksInfo, Balance, BlockNumber);

impl pallet_referenda::Config for Runtime {
	type WeightInfo = pallet_referenda::weights::SubstrateWeight<Self>;
	type RuntimeCall = RuntimeCall;
	type RuntimeEvent = RuntimeEvent;
	type Scheduler = Scheduler;
	type Currency = pallet_balances::Pallet<Self>;
	type SubmitOrigin = EnsureSigned<AccountId>;
	type CancelOrigin = EnsureRoot<AccountId>;
	type KillOrigin = EnsureRoot<AccountId>;
	type Slash = ();
	type Votes = pallet_conviction_voting::VotesOf<Runtime>;
	type Tally = pallet_conviction_voting::TallyOf<Runtime>;
	type SubmissionDeposit = SubmissionDeposit;
	type MaxQueued = ConstU32<100>;
	type UndecidingTimeout = UndecidingTimeout;
	type AlarmInterval = AlarmInterval;
	type Tracks = TracksInfo;
	type Preimages = Preimage;
}

impl pallet_referenda::Config<pallet_referenda::Instance2> for Runtime {
	type WeightInfo = pallet_referenda::weights::SubstrateWeight<Self>;
	type RuntimeCall = RuntimeCall;
	type RuntimeEvent = RuntimeEvent;
	type Scheduler = Scheduler;
	type Currency = pallet_balances::Pallet<Self>;
	type SubmitOrigin = EnsureSigned<AccountId>;
	type CancelOrigin = EnsureRoot<AccountId>;
	type KillOrigin = EnsureRoot<AccountId>;
	type Slash = ();
	type Votes = pallet_ranked_collective::Votes;
	type Tally = pallet_ranked_collective::TallyOf<Runtime>;
	type SubmissionDeposit = SubmissionDeposit;
	type MaxQueued = ConstU32<100>;
	type UndecidingTimeout = UndecidingTimeout;
	type AlarmInterval = AlarmInterval;
	type Tracks = TracksInfo;
	type Preimages = Preimage;
}

impl pallet_ranked_collective::Config for Runtime {
	type WeightInfo = pallet_ranked_collective::weights::SubstrateWeight<Self>;
	type RuntimeEvent = RuntimeEvent;
	type PromoteOrigin = EnsureRootWithSuccess<AccountId, ConstU16<65535>>;
	type DemoteOrigin = EnsureRootWithSuccess<AccountId, ConstU16<65535>>;
	type Polls = RankedPolls;
	type MinRankOfClass = traits::Identity;
	type VoteWeight = pallet_ranked_collective::Geometric;
}

impl pallet_remark::Config for Runtime {
	type WeightInfo = pallet_remark::weights::SubstrateWeight<Self>;
	type RuntimeEvent = RuntimeEvent;
}

impl pallet_root_testing::Config for Runtime {}

parameter_types! {
	pub const LaunchPeriod: BlockNumber = 28 * 24 * 60 * MINUTES;
	pub const VotingPeriod: BlockNumber = 28 * 24 * 60 * MINUTES;
	pub const FastTrackVotingPeriod: BlockNumber = 3 * 24 * 60 * MINUTES;
	pub const MinimumDeposit: Balance = 100 * DOLLARS;
	pub const EnactmentPeriod: BlockNumber = 30 * 24 * 60 * MINUTES;
	pub const CooloffPeriod: BlockNumber = 28 * 24 * 60 * MINUTES;
	pub const MaxProposals: u32 = 100;
}

impl pallet_democracy::Config for Runtime {
	type RuntimeEvent = RuntimeEvent;
	type Currency = Balances;
	type EnactmentPeriod = EnactmentPeriod;
	type LaunchPeriod = LaunchPeriod;
	type VotingPeriod = VotingPeriod;
	type VoteLockingPeriod = EnactmentPeriod; // Same as EnactmentPeriod
	type MinimumDeposit = MinimumDeposit;
	/// A straight majority of the council can decide what their next motion is.
	type ExternalOrigin =
		pallet_collective::EnsureProportionAtLeast<AccountId, CouncilCollective, 1, 2>;
	/// A super-majority can have the next scheduled referendum be a straight majority-carries vote.
	type ExternalMajorityOrigin =
		pallet_collective::EnsureProportionAtLeast<AccountId, CouncilCollective, 3, 4>;
	/// A unanimous council can have the next scheduled referendum be a straight default-carries
	/// (NTB) vote.
	type ExternalDefaultOrigin =
		pallet_collective::EnsureProportionAtLeast<AccountId, CouncilCollective, 1, 1>;
	type SubmitOrigin = EnsureSigned<AccountId>;
	/// Two thirds of the technical committee can have an ExternalMajority/ExternalDefault vote
	/// be tabled immediately and with a shorter voting/enactment period.
	type FastTrackOrigin =
		pallet_collective::EnsureProportionAtLeast<AccountId, TechnicalCollective, 2, 3>;
	type InstantOrigin =
		pallet_collective::EnsureProportionAtLeast<AccountId, TechnicalCollective, 1, 1>;
	type InstantAllowed = frame_support::traits::ConstBool<true>;
	type FastTrackVotingPeriod = FastTrackVotingPeriod;
	// To cancel a proposal which has been passed, 2/3 of the council must agree to it.
	type CancellationOrigin =
		pallet_collective::EnsureProportionAtLeast<AccountId, CouncilCollective, 2, 3>;
	// To cancel a proposal before it has been passed, the technical committee must be unanimous or
	// Root must agree.
	type CancelProposalOrigin = EitherOfDiverse<
		EnsureRoot<AccountId>,
		pallet_collective::EnsureProportionAtLeast<AccountId, TechnicalCollective, 1, 1>,
	>;
	type BlacklistOrigin = EnsureRoot<AccountId>;
	// Any single technical committee member may veto a coming council proposal, however they can
	// only do it once and it lasts only for the cool-off period.
	type VetoOrigin = pallet_collective::EnsureMember<AccountId, TechnicalCollective>;
	type CooloffPeriod = CooloffPeriod;
	type Slash = Treasury;
	type Scheduler = Scheduler;
	type PalletsOrigin = OriginCaller;
	type MaxVotes = ConstU32<100>;
	type WeightInfo = pallet_democracy::weights::SubstrateWeight<Runtime>;
	type MaxProposals = MaxProposals;
	type Preimages = Preimage;
	type MaxDeposits = ConstU32<100>;
	type MaxBlacklisted = ConstU32<100>;
}

parameter_types! {
	pub const CouncilMotionDuration: BlockNumber = 5 * DAYS;
	pub const CouncilMaxProposals: u32 = 100;
	pub const CouncilMaxMembers: u32 = 100;
}

type CouncilCollective = pallet_collective::Instance1;
impl pallet_collective::Config<CouncilCollective> for Runtime {
	type RuntimeOrigin = RuntimeOrigin;
	type Proposal = RuntimeCall;
	type RuntimeEvent = RuntimeEvent;
	type MotionDuration = CouncilMotionDuration;
	type MaxProposals = CouncilMaxProposals;
	type MaxMembers = CouncilMaxMembers;
	type DefaultVote = pallet_collective::PrimeDefaultVote;
	type WeightInfo = pallet_collective::weights::SubstrateWeight<Runtime>;
	type SetMembersOrigin = EnsureRoot<Self::AccountId>;
}

parameter_types! {
	pub const CandidacyBond: Balance = 10 * DOLLARS;
	// 1 storage item created, key size is 32 bytes, value size is 16+16.
	pub const VotingBondBase: Balance = deposit(1, 64);
	// additional data per vote is 32 bytes (account id).
	pub const VotingBondFactor: Balance = deposit(0, 32);
	pub const TermDuration: BlockNumber = 7 * DAYS;
	pub const DesiredMembers: u32 = 13;
	pub const DesiredRunnersUp: u32 = 7;
	pub const MaxVotesPerVoter: u32 = 16;
	pub const MaxVoters: u32 = 512;
	pub const MaxCandidates: u32 = 64;
	pub const ElectionsPhragmenPalletId: LockIdentifier = *b"phrelect";
}

// Make sure that there are no more than `MaxMembers` members elected via elections-phragmen.
const_assert!(DesiredMembers::get() <= CouncilMaxMembers::get());

impl pallet_elections_phragmen::Config for Runtime {
	type RuntimeEvent = RuntimeEvent;
	type PalletId = ElectionsPhragmenPalletId;
	type Currency = Balances;
	type ChangeMembers = Council;
	// NOTE: this implies that council's genesis members cannot be set directly and must come from
	// this module.
	type InitializeMembers = Council;
	type CurrencyToVote = U128CurrencyToVote;
	type CandidacyBond = CandidacyBond;
	type VotingBondBase = VotingBondBase;
	type VotingBondFactor = VotingBondFactor;
	type LoserCandidate = ();
	type KickedMember = ();
	type DesiredMembers = DesiredMembers;
	type DesiredRunnersUp = DesiredRunnersUp;
	type TermDuration = TermDuration;
	type MaxVoters = MaxVoters;
	type MaxVotesPerVoter = MaxVotesPerVoter;
	type MaxCandidates = MaxCandidates;
	type WeightInfo = pallet_elections_phragmen::weights::SubstrateWeight<Runtime>;
}

parameter_types! {
	pub const TechnicalMotionDuration: BlockNumber = 5 * DAYS;
	pub const TechnicalMaxProposals: u32 = 100;
	pub const TechnicalMaxMembers: u32 = 100;
}

type TechnicalCollective = pallet_collective::Instance2;
impl pallet_collective::Config<TechnicalCollective> for Runtime {
	type RuntimeOrigin = RuntimeOrigin;
	type Proposal = RuntimeCall;
	type RuntimeEvent = RuntimeEvent;
	type MotionDuration = TechnicalMotionDuration;
	type MaxProposals = TechnicalMaxProposals;
	type MaxMembers = TechnicalMaxMembers;
	type DefaultVote = pallet_collective::PrimeDefaultVote;
	type WeightInfo = pallet_collective::weights::SubstrateWeight<Runtime>;
	type SetMembersOrigin = EnsureRoot<Self::AccountId>;
}

type EnsureRootOrHalfCouncil = EitherOfDiverse<
	EnsureRoot<AccountId>,
	pallet_collective::EnsureProportionMoreThan<AccountId, CouncilCollective, 1, 2>,
>;
impl pallet_membership::Config<pallet_membership::Instance1> for Runtime {
	type RuntimeEvent = RuntimeEvent;
	type AddOrigin = EnsureRootOrHalfCouncil;
	type RemoveOrigin = EnsureRootOrHalfCouncil;
	type SwapOrigin = EnsureRootOrHalfCouncil;
	type ResetOrigin = EnsureRootOrHalfCouncil;
	type PrimeOrigin = EnsureRootOrHalfCouncil;
	type MembershipInitialized = TechnicalCommittee;
	type MembershipChanged = TechnicalCommittee;
	type MaxMembers = TechnicalMaxMembers;
	type WeightInfo = pallet_membership::weights::SubstrateWeight<Runtime>;
}

parameter_types! {
	pub const ProposalBond: Permill = Permill::from_percent(5);
	pub const ProposalBondMinimum: Balance = 1 * DOLLARS;
	pub const SpendPeriod: BlockNumber = 1 * DAYS;
	pub const Burn: Permill = Permill::from_percent(50);
	pub const TipCountdown: BlockNumber = 1 * DAYS;
	pub const TipFindersFee: Percent = Percent::from_percent(20);
	pub const TipReportDepositBase: Balance = 1 * DOLLARS;
	pub const DataDepositPerByte: Balance = 1 * CENTS;
	pub const TreasuryPalletId: PalletId = PalletId(*b"py/trsry");
	pub const MaximumReasonLength: u32 = 300;
	pub const MaxApprovals: u32 = 100;
	pub const MaxBalance: Balance = Balance::max_value();
}

impl pallet_treasury::Config for Runtime {
	type PalletId = TreasuryPalletId;
	type Currency = Balances;
	type ApproveOrigin = EitherOfDiverse<
		EnsureRoot<AccountId>,
		pallet_collective::EnsureProportionAtLeast<AccountId, CouncilCollective, 3, 5>,
	>;
	type RejectOrigin = EitherOfDiverse<
		EnsureRoot<AccountId>,
		pallet_collective::EnsureProportionMoreThan<AccountId, CouncilCollective, 1, 2>,
	>;
	type RuntimeEvent = RuntimeEvent;
	type OnSlash = ();
	type ProposalBond = ProposalBond;
	type ProposalBondMinimum = ProposalBondMinimum;
	type ProposalBondMaximum = ();
	type SpendPeriod = SpendPeriod;
	type Burn = Burn;
	type BurnDestination = ();
	type SpendFunds = Bounties;
	type WeightInfo = pallet_treasury::weights::SubstrateWeight<Runtime>;
	type MaxApprovals = MaxApprovals;
	type SpendOrigin = EnsureWithSuccess<EnsureRoot<AccountId>, AccountId, MaxBalance>;
}

parameter_types! {
	pub const BountyCuratorDeposit: Permill = Permill::from_percent(50);
	pub const BountyValueMinimum: Balance = 5 * DOLLARS;
	pub const BountyDepositBase: Balance = 1 * DOLLARS;
	pub const CuratorDepositMultiplier: Permill = Permill::from_percent(50);
	pub const CuratorDepositMin: Balance = 1 * DOLLARS;
	pub const CuratorDepositMax: Balance = 100 * DOLLARS;
	pub const BountyDepositPayoutDelay: BlockNumber = 1 * DAYS;
	pub const BountyUpdatePeriod: BlockNumber = 14 * DAYS;
}

impl pallet_bounties::Config for Runtime {
	type RuntimeEvent = RuntimeEvent;
	type BountyDepositBase = BountyDepositBase;
	type BountyDepositPayoutDelay = BountyDepositPayoutDelay;
	type BountyUpdatePeriod = BountyUpdatePeriod;
	type CuratorDepositMultiplier = CuratorDepositMultiplier;
	type CuratorDepositMin = CuratorDepositMin;
	type CuratorDepositMax = CuratorDepositMax;
	type BountyValueMinimum = BountyValueMinimum;
	type DataDepositPerByte = DataDepositPerByte;
	type MaximumReasonLength = MaximumReasonLength;
	type WeightInfo = pallet_bounties::weights::SubstrateWeight<Runtime>;
	type ChildBountyManager = ChildBounties;
}

parameter_types! {
	/// Allocate at most 20% of each block for message processing.
	///
	/// Is set to 20% since the scheduler can already consume a maximum of 80%.
	pub MessageQueueServiceWeight: Option<Weight> = Some(Perbill::from_percent(20) * RuntimeBlockWeights::get().max_block);
}

impl pallet_message_queue::Config for Runtime {
	type RuntimeEvent = RuntimeEvent;
	type WeightInfo = ();
	/// NOTE: Always set this to `NoopMessageProcessor` for benchmarking.
	type MessageProcessor = pallet_message_queue::mock_helpers::NoopMessageProcessor<u32>;
	type Size = u32;
	type QueueChangeHandler = ();
	type HeapSize = ConstU32<{ 64 * 1024 }>;
	type MaxStale = ConstU32<128>;
	type ServiceWeight = MessageQueueServiceWeight;
}

parameter_types! {
	pub const ChildBountyValueMinimum: Balance = 1 * DOLLARS;
}

impl pallet_child_bounties::Config for Runtime {
	type RuntimeEvent = RuntimeEvent;
	type MaxActiveChildBountyCount = ConstU32<5>;
	type ChildBountyValueMinimum = ChildBountyValueMinimum;
	type WeightInfo = pallet_child_bounties::weights::SubstrateWeight<Runtime>;
}

impl pallet_tips::Config for Runtime {
	type RuntimeEvent = RuntimeEvent;
	type DataDepositPerByte = DataDepositPerByte;
	type MaximumReasonLength = MaximumReasonLength;
	type Tippers = Elections;
	type TipCountdown = TipCountdown;
	type TipFindersFee = TipFindersFee;
	type TipReportDepositBase = TipReportDepositBase;
	type WeightInfo = pallet_tips::weights::SubstrateWeight<Runtime>;
}

parameter_types! {
	pub const DepositPerItem: Balance = deposit(1, 0);
	pub const DepositPerByte: Balance = deposit(0, 1);
	pub const DeletionQueueDepth: u32 = 128;
	// The lazy deletion runs inside on_initialize.
	pub DeletionWeightLimit: Weight = RuntimeBlockWeights::get()
		.per_class
		.get(DispatchClass::Normal)
		.max_total
		.unwrap_or(RuntimeBlockWeights::get().max_block);
	pub Schedule: pallet_contracts::Schedule<Runtime> = Default::default();
}

impl pallet_contracts::Config for Runtime {
	type Time = Timestamp;
	type Randomness = RandomnessCollectiveFlip;
	type Currency = Balances;
	type RuntimeEvent = RuntimeEvent;
	type RuntimeCall = RuntimeCall;
	/// The safest default is to allow no calls at all.
	///
	/// Runtimes should whitelist dispatchables that are allowed to be called from contracts
	/// and make sure they are stable. Dispatchables exposed to contracts are not allowed to
	/// change because that would break already deployed contracts. The `Call` structure itself
	/// is not allowed to change the indices of existing pallets, too.
	type CallFilter = Nothing;
	type DepositPerItem = DepositPerItem;
	type DepositPerByte = DepositPerByte;
	type CallStack = [pallet_contracts::Frame<Self>; 5];
	type WeightPrice = pallet_transaction_payment::Pallet<Self>;
	type WeightInfo = pallet_contracts::weights::SubstrateWeight<Self>;
	type ChainExtension = ();
	type DeletionQueueDepth = DeletionQueueDepth;
	type DeletionWeightLimit = DeletionWeightLimit;
	type Schedule = Schedule;
	type AddressGenerator = pallet_contracts::DefaultAddressGenerator;
	type MaxCodeLen = ConstU32<{ 123 * 1024 }>;
	type MaxStorageKeyLen = ConstU32<128>;
	type UnsafeUnstableInterface = ConstBool<false>;
	type MaxDebugBufferLen = ConstU32<{ 2 * 1024 * 1024 }>;
}

impl pallet_sudo::Config for Runtime {
	type RuntimeEvent = RuntimeEvent;
	type RuntimeCall = RuntimeCall;
}

parameter_types! {
	pub const ImOnlineUnsignedPriority: TransactionPriority = TransactionPriority::max_value();
	/// We prioritize im-online heartbeats over election solution submission.
	pub const StakingUnsignedPriority: TransactionPriority = TransactionPriority::max_value() / 2;
	pub const MaxAuthorities: u32 = 100;
	pub const MaxKeys: u32 = 10_000;
	pub const MaxPeerInHeartbeats: u32 = 10_000;
	pub const MaxPeerDataEncodingSize: u32 = 1_000;
}

impl<LocalCall> frame_system::offchain::CreateSignedTransaction<LocalCall> for Runtime
where
	RuntimeCall: From<LocalCall>,
{
	fn create_transaction<C: frame_system::offchain::AppCrypto<Self::Public, Self::Signature>>(
		call: RuntimeCall,
		public: <Signature as traits::Verify>::Signer,
		account: AccountId,
		nonce: Index,
	) -> Option<(RuntimeCall, <UncheckedExtrinsic as traits::Extrinsic>::SignaturePayload)> {
		let tip = 0;
		// take the biggest period possible.
		let period =
			BlockHashCount::get().checked_next_power_of_two().map(|c| c / 2).unwrap_or(2) as u64;
		let current_block = System::block_number()
			.saturated_into::<u64>()
			// The `System::block_number` is initialized with `n+1`,
			// so the actual block number is `n`.
			.saturating_sub(1);
		let era = Era::mortal(period, current_block);
		let extra = (
			frame_system::CheckNonZeroSender::<Runtime>::new(),
			frame_system::CheckSpecVersion::<Runtime>::new(),
			frame_system::CheckTxVersion::<Runtime>::new(),
			frame_system::CheckGenesis::<Runtime>::new(),
			frame_system::CheckEra::<Runtime>::from(era),
			frame_system::CheckNonce::<Runtime>::from(nonce),
			frame_system::CheckWeight::<Runtime>::new(),
			pallet_asset_tx_payment::ChargeAssetTxPayment::<Runtime>::from(tip, None),
		);
		let raw_payload = SignedPayload::new(call, extra)
			.map_err(|e| {
				log::warn!("Unable to create signed payload: {:?}", e);
			})
			.ok()?;
		let signature = raw_payload.using_encoded(|payload| C::sign(payload, public))?;
		let address = Indices::unlookup(account);
		let (call, extra, _) = raw_payload.deconstruct();
		Some((call, (address, signature, extra)))
	}
}

impl frame_system::offchain::SigningTypes for Runtime {
	type Public = <Signature as traits::Verify>::Signer;
	type Signature = Signature;
}

impl<C> frame_system::offchain::SendTransactionTypes<C> for Runtime
where
	RuntimeCall: From<C>,
{
	type Extrinsic = UncheckedExtrinsic;
	type OverarchingCall = RuntimeCall;
}

impl pallet_im_online::Config for Runtime {
	type AuthorityId = ImOnlineId;
	type RuntimeEvent = RuntimeEvent;
	type NextSessionRotation = Babe;
	type ValidatorSet = Historical;
	type ReportUnresponsiveness = Offences;
	type UnsignedPriority = ImOnlineUnsignedPriority;
	type WeightInfo = pallet_im_online::weights::SubstrateWeight<Runtime>;
	type MaxKeys = MaxKeys;
	type MaxPeerInHeartbeats = MaxPeerInHeartbeats;
	type MaxPeerDataEncodingSize = MaxPeerDataEncodingSize;
}

impl pallet_offences::Config for Runtime {
	type RuntimeEvent = RuntimeEvent;
	type IdentificationTuple = pallet_session::historical::IdentificationTuple<Self>;
	type OnOffenceHandler = Staking;
}

impl pallet_authority_discovery::Config for Runtime {
	type MaxAuthorities = MaxAuthorities;
}

parameter_types! {
	pub const MaxSetIdSessionEntries: u32 = BondingDuration::get() * SessionsPerEra::get();
}

impl pallet_grandpa::Config for Runtime {
	type RuntimeEvent = RuntimeEvent;
	type WeightInfo = ();
	type MaxAuthorities = MaxAuthorities;
	type MaxSetIdSessionEntries = MaxSetIdSessionEntries;
	type KeyOwnerProof = <Historical as KeyOwnerProofSystem<(KeyTypeId, GrandpaId)>>::Proof;
	type EquivocationReportSystem =
		pallet_grandpa::EquivocationReportSystem<Self, Offences, Historical, ReportLongevity>;
}

parameter_types! {
	pub const BasicDeposit: Balance = 10 * DOLLARS;       // 258 bytes on-chain
	pub const FieldDeposit: Balance = 250 * CENTS;        // 66 bytes on-chain
	pub const SubAccountDeposit: Balance = 2 * DOLLARS;   // 53 bytes on-chain
	pub const MaxSubAccounts: u32 = 100;
	pub const MaxAdditionalFields: u32 = 100;
	pub const MaxRegistrars: u32 = 20;
}

impl pallet_identity::Config for Runtime {
	type RuntimeEvent = RuntimeEvent;
	type Currency = Balances;
	type BasicDeposit = BasicDeposit;
	type FieldDeposit = FieldDeposit;
	type SubAccountDeposit = SubAccountDeposit;
	type MaxSubAccounts = MaxSubAccounts;
	type MaxAdditionalFields = MaxAdditionalFields;
	type MaxRegistrars = MaxRegistrars;
	type Slashed = Treasury;
	type ForceOrigin = EnsureRootOrHalfCouncil;
	type RegistrarOrigin = EnsureRootOrHalfCouncil;
	type WeightInfo = pallet_identity::weights::SubstrateWeight<Runtime>;
}

parameter_types! {
	pub const ConfigDepositBase: Balance = 5 * DOLLARS;
	pub const FriendDepositFactor: Balance = 50 * CENTS;
	pub const MaxFriends: u16 = 9;
	pub const RecoveryDeposit: Balance = 5 * DOLLARS;
}

impl pallet_recovery::Config for Runtime {
	type RuntimeEvent = RuntimeEvent;
	type WeightInfo = pallet_recovery::weights::SubstrateWeight<Runtime>;
	type RuntimeCall = RuntimeCall;
	type Currency = Balances;
	type ConfigDepositBase = ConfigDepositBase;
	type FriendDepositFactor = FriendDepositFactor;
	type MaxFriends = MaxFriends;
	type RecoveryDeposit = RecoveryDeposit;
}

parameter_types! {
	pub const CandidateDeposit: Balance = 10 * DOLLARS;
	pub const WrongSideDeduction: Balance = 2 * DOLLARS;
	pub const MaxStrikes: u32 = 10;
	pub const RotationPeriod: BlockNumber = 80 * HOURS;
	pub const PeriodSpend: Balance = 500 * DOLLARS;
	pub const MaxLockDuration: BlockNumber = 36 * 30 * DAYS;
	pub const ChallengePeriod: BlockNumber = 7 * DAYS;
	pub const MaxCandidateIntake: u32 = 10;
	pub const SocietyPalletId: PalletId = PalletId(*b"py/socie");
}

impl pallet_society::Config for Runtime {
	type RuntimeEvent = RuntimeEvent;
	type PalletId = SocietyPalletId;
	type Currency = Balances;
	type Randomness = RandomnessCollectiveFlip;
	type CandidateDeposit = CandidateDeposit;
	type WrongSideDeduction = WrongSideDeduction;
	type MaxStrikes = MaxStrikes;
	type PeriodSpend = PeriodSpend;
	type MembershipChanged = ();
	type RotationPeriod = RotationPeriod;
	type MaxLockDuration = MaxLockDuration;
	type FounderSetOrigin =
		pallet_collective::EnsureProportionMoreThan<AccountId, CouncilCollective, 1, 2>;
	type SuspensionJudgementOrigin = pallet_society::EnsureFounder<Runtime>;
	type MaxCandidateIntake = MaxCandidateIntake;
	type ChallengePeriod = ChallengePeriod;
}

parameter_types! {
	pub const MinVestedTransfer: Balance = 100 * DOLLARS;
	pub UnvestedFundsAllowedWithdrawReasons: WithdrawReasons =
		WithdrawReasons::except(WithdrawReasons::TRANSFER | WithdrawReasons::RESERVE);
}

impl pallet_vesting::Config for Runtime {
	type RuntimeEvent = RuntimeEvent;
	type Currency = Balances;
	type BlockNumberToBalance = ConvertInto;
	type MinVestedTransfer = MinVestedTransfer;
	type WeightInfo = pallet_vesting::weights::SubstrateWeight<Runtime>;
	type UnvestedFundsAllowedWithdrawReasons = UnvestedFundsAllowedWithdrawReasons;
	// `VestingInfo` encode length is 36bytes. 28 schedules gets encoded as 1009 bytes, which is the
	// highest number of schedules that encodes less than 2^10.
	const MAX_VESTING_SCHEDULES: u32 = 28;
}

impl pallet_mmr::Config for Runtime {
	const INDEXING_PREFIX: &'static [u8] = b"mmr";
	type Hashing = <Runtime as frame_system::Config>::Hashing;
	type Hash = <Runtime as frame_system::Config>::Hash;
	type LeafData = pallet_mmr::ParentNumberAndHash<Self>;
	type OnNewRoot = ();
	type WeightInfo = ();
}

parameter_types! {
	pub const LotteryPalletId: PalletId = PalletId(*b"py/lotto");
	pub const MaxCalls: u32 = 10;
	pub const MaxGenerateRandom: u32 = 10;
}

impl pallet_lottery::Config for Runtime {
	type PalletId = LotteryPalletId;
	type RuntimeCall = RuntimeCall;
	type Currency = Balances;
	type Randomness = RandomnessCollectiveFlip;
	type RuntimeEvent = RuntimeEvent;
	type ManagerOrigin = EnsureRoot<AccountId>;
	type MaxCalls = MaxCalls;
	type ValidateCall = Lottery;
	type MaxGenerateRandom = MaxGenerateRandom;
	type WeightInfo = pallet_lottery::weights::SubstrateWeight<Runtime>;
}

parameter_types! {
	pub const AssetDeposit: Balance = 100 * DOLLARS;
	pub const ApprovalDeposit: Balance = 1 * DOLLARS;
	pub const StringLimit: u32 = 50;
	pub const MetadataDepositBase: Balance = 10 * DOLLARS;
	pub const MetadataDepositPerByte: Balance = 1 * DOLLARS;
}

impl pallet_assets::Config for Runtime {
	type RuntimeEvent = RuntimeEvent;
	type Balance = u128;
	type AssetId = u32;
	type AssetIdParameter = codec::Compact<u32>;
	type Currency = Balances;
	type CreateOrigin = AsEnsureOriginWithArg<EnsureSigned<AccountId>>;
	type ForceOrigin = EnsureRoot<AccountId>;
	type AssetDeposit = AssetDeposit;
	type AssetAccountDeposit = ConstU128<DOLLARS>;
	type MetadataDepositBase = MetadataDepositBase;
	type MetadataDepositPerByte = MetadataDepositPerByte;
	type ApprovalDeposit = ApprovalDeposit;
	type StringLimit = StringLimit;
	type Freezer = ();
	type Extra = ();
	type CallbackHandle = ();
	type WeightInfo = pallet_assets::weights::SubstrateWeight<Runtime>;
	type RemoveItemsLimit = ConstU32<1000>;
	#[cfg(feature = "runtime-benchmarks")]
	type BenchmarkHelper = ();
}

parameter_types! {
	pub const QueueCount: u32 = 300;
	pub const MaxQueueLen: u32 = 1000;
	pub const FifoQueueLen: u32 = 500;
	pub const NisBasePeriod: BlockNumber = 30 * DAYS;
	pub const MinBid: Balance = 100 * DOLLARS;
	pub const MinReceipt: Perquintill = Perquintill::from_percent(1);
	pub const IntakePeriod: BlockNumber = 10;
	pub MaxIntakeWeight: Weight = MAXIMUM_BLOCK_WEIGHT / 10;
	pub const ThawThrottle: (Perquintill, BlockNumber) = (Perquintill::from_percent(25), 5);
	pub Target: Perquintill = Perquintill::zero();
	pub const NisPalletId: PalletId = PalletId(*b"py/nis  ");
	pub const NisHoldReason: HoldReason = HoldReason::Nis;
}

impl pallet_nis::Config for Runtime {
	type WeightInfo = pallet_nis::weights::SubstrateWeight<Runtime>;
	type RuntimeEvent = RuntimeEvent;
	type Currency = Balances;
	type CurrencyBalance = Balance;
	type FundOrigin = frame_system::EnsureSigned<AccountId>;
	type Counterpart = ItemOf<Assets, ConstU32<9u32>, AccountId>;
	type CounterpartAmount = WithMaximumOf<ConstU128<21_000_000_000_000_000_000u128>>;
	type Deficit = ();
	type IgnoredIssuance = ();
	type Target = Target;
	type PalletId = NisPalletId;
	type QueueCount = QueueCount;
	type MaxQueueLen = MaxQueueLen;
	type FifoQueueLen = FifoQueueLen;
	type BasePeriod = NisBasePeriod;
	type MinBid = MinBid;
	type MinReceipt = MinReceipt;
	type IntakePeriod = IntakePeriod;
	type MaxIntakeWeight = MaxIntakeWeight;
	type ThawThrottle = ThawThrottle;
	type HoldReason = NisHoldReason;
}

parameter_types! {
	pub const CollectionDeposit: Balance = 100 * DOLLARS;
	pub const ItemDeposit: Balance = 1 * DOLLARS;
	pub const KeyLimit: u32 = 32;
	pub const ValueLimit: u32 = 256;
	pub const ApprovalsLimit: u32 = 20;
	pub const ItemAttributesApprovalsLimit: u32 = 20;
	pub const MaxTips: u32 = 10;
	pub const MaxDeadlineDuration: BlockNumber = 12 * 30 * DAYS;
}

impl pallet_uniques::Config for Runtime {
	type RuntimeEvent = RuntimeEvent;
	type CollectionId = u32;
	type ItemId = u32;
	type Currency = Balances;
	type ForceOrigin = frame_system::EnsureRoot<AccountId>;
	type CollectionDeposit = CollectionDeposit;
	type ItemDeposit = ItemDeposit;
	type MetadataDepositBase = MetadataDepositBase;
	type AttributeDepositBase = MetadataDepositBase;
	type DepositPerByte = MetadataDepositPerByte;
	type StringLimit = StringLimit;
	type KeyLimit = KeyLimit;
	type ValueLimit = ValueLimit;
	type WeightInfo = pallet_uniques::weights::SubstrateWeight<Runtime>;
	#[cfg(feature = "runtime-benchmarks")]
	type Helper = ();
	type CreateOrigin = AsEnsureOriginWithArg<EnsureSigned<AccountId>>;
	type Locker = ();
}

parameter_types! {
	pub const Budget: Balance = 10_000 * DOLLARS;
	pub TreasuryAccount: AccountId = Treasury::account_id();
}

pub struct SalaryForRank;
impl GetSalary<u16, AccountId, Balance> for SalaryForRank {
	fn get_salary(a: u16, _: &AccountId) -> Balance {
		Balance::from(a) * 1000 * DOLLARS
	}
}

impl pallet_salary::Config for Runtime {
	type WeightInfo = ();
	type RuntimeEvent = RuntimeEvent;
	type Paymaster = PayFromAccount<Balances, TreasuryAccount>;
	type Members = RankedCollective;
	type Salary = SalaryForRank;
	type RegistrationPeriod = ConstU32<200>;
	type PayoutPeriod = ConstU32<200>;
	type Budget = Budget;
}

impl pallet_core_fellowship::Config for Runtime {
	type WeightInfo = ();
	type RuntimeEvent = RuntimeEvent;
	type Members = RankedCollective;
	type Balance = Balance;
	type ParamsOrigin = frame_system::EnsureRoot<AccountId>;
	type InductOrigin = pallet_core_fellowship::EnsureInducted<Runtime, (), 1>;
	type ApproveOrigin = frame_system::EnsureRootWithSuccess<AccountId, ConstU16<9>>;
	type PromoteOrigin = frame_system::EnsureRootWithSuccess<AccountId, ConstU16<9>>;
	type EvidenceSize = ConstU32<16_384>;
}

parameter_types! {
	pub Features: PalletFeatures = PalletFeatures::all_enabled();
	pub const MaxAttributesPerCall: u32 = 10;
}

type ItemId = <Runtime as pallet_nfts::Config>::ItemId;
type CollectionId = <Runtime as pallet_nfts::Config>::CollectionId;

pub struct NftLocker;
impl Locker<CollectionId, ItemId> for NftLocker {
	fn is_locked(collection: CollectionId, item: ItemId) -> bool {
		<Nfts as Inspect<AccountId>>::system_attribute(&collection, &item, LOCKED_NFT_KEY).is_some()
	}
}

impl pallet_nfts::Config for Runtime {
	type RuntimeEvent = RuntimeEvent;
	type CollectionId = u32;
	type ItemId = u32;
	type Currency = Balances;
	type ForceOrigin = frame_system::EnsureRoot<AccountId>;
	type CollectionDeposit = CollectionDeposit;
	type ItemDeposit = ItemDeposit;
	type MetadataDepositBase = MetadataDepositBase;
	type AttributeDepositBase = MetadataDepositBase;
	type DepositPerByte = MetadataDepositPerByte;
	type StringLimit = StringLimit;
	type KeyLimit = KeyLimit;
	type ValueLimit = ValueLimit;
	type ApprovalsLimit = ApprovalsLimit;
	type ItemAttributesApprovalsLimit = ItemAttributesApprovalsLimit;
	type MaxTips = MaxTips;
	type MaxDeadlineDuration = MaxDeadlineDuration;
	type MaxAttributesPerCall = MaxAttributesPerCall;
	type Features = Features;
	type OffchainSignature = Signature;
	type OffchainPublic = <Signature as traits::Verify>::Signer;
	type WeightInfo = pallet_nfts::weights::SubstrateWeight<Runtime>;
	#[cfg(feature = "runtime-benchmarks")]
	type Helper = ();
	type CreateOrigin = AsEnsureOriginWithArg<EnsureSigned<AccountId>>;
	type Locker = NftLocker;
}

parameter_types! {
	pub const NftFractionalizationPalletId: PalletId = PalletId(*b"fraction");
	pub NewAssetSymbol: BoundedVec<u8, StringLimit> = (*b"FRAC").to_vec().try_into().unwrap();
	pub NewAssetName: BoundedVec<u8, StringLimit> = (*b"Frac").to_vec().try_into().unwrap();
}

impl pallet_nft_fractionalization::Config for Runtime {
	type RuntimeEvent = RuntimeEvent;
	type Deposit = AssetDeposit;
	type Currency = Balances;
	type NewAssetSymbol = NewAssetSymbol;
	type NewAssetName = NewAssetName;
	type StringLimit = StringLimit;
	type NftCollectionId = <Self as pallet_nfts::Config>::CollectionId;
	type NftId = <Self as pallet_nfts::Config>::ItemId;
	type AssetBalance = <Self as pallet_balances::Config>::Balance;
	type AssetId = <Self as pallet_assets::Config>::AssetId;
	type Assets = Assets;
	type Nfts = Nfts;
	type PalletId = NftFractionalizationPalletId;
	type WeightInfo = pallet_nft_fractionalization::weights::SubstrateWeight<Runtime>;
}

impl pallet_transaction_storage::Config for Runtime {
	type RuntimeEvent = RuntimeEvent;
	type Currency = Balances;
	type RuntimeCall = RuntimeCall;
	type FeeDestination = ();
	type WeightInfo = pallet_transaction_storage::weights::SubstrateWeight<Runtime>;
	type MaxBlockTransactions =
		ConstU32<{ pallet_transaction_storage::DEFAULT_MAX_BLOCK_TRANSACTIONS }>;
	type MaxTransactionSize =
		ConstU32<{ pallet_transaction_storage::DEFAULT_MAX_TRANSACTION_SIZE }>;
}

impl pallet_whitelist::Config for Runtime {
	type RuntimeEvent = RuntimeEvent;
	type RuntimeCall = RuntimeCall;
	type WhitelistOrigin = EnsureRoot<AccountId>;
	type DispatchWhitelistedOrigin = EnsureRoot<AccountId>;
	type Preimages = Preimage;
	type WeightInfo = pallet_whitelist::weights::SubstrateWeight<Runtime>;
}

parameter_types! {
	pub const MigrationSignedDepositPerItem: Balance = 1 * CENTS;
	pub const MigrationSignedDepositBase: Balance = 20 * DOLLARS;
	pub const MigrationMaxKeyLen: u32 = 512;
}

impl pallet_state_trie_migration::Config for Runtime {
	type RuntimeEvent = RuntimeEvent;
	type ControlOrigin = EnsureRoot<AccountId>;
	type Currency = Balances;
	type MaxKeyLen = MigrationMaxKeyLen;
	type SignedDepositPerItem = MigrationSignedDepositPerItem;
	type SignedDepositBase = MigrationSignedDepositBase;
	// Warning: this is not advised, as it might allow the chain to be temporarily DOS-ed.
	// Preferably, if the chain's governance/maintenance team is planning on using a specific
	// account for the migration, put it here to make sure only that account can trigger the signed
	// migrations.
	type SignedFilter = EnsureSigned<Self::AccountId>;
	type WeightInfo = ();
}

const ALLIANCE_MOTION_DURATION_IN_BLOCKS: BlockNumber = 5 * DAYS;

parameter_types! {
	pub const AllianceMotionDuration: BlockNumber = ALLIANCE_MOTION_DURATION_IN_BLOCKS;
	pub const AllianceMaxProposals: u32 = 100;
	pub const AllianceMaxMembers: u32 = 100;
}

type AllianceCollective = pallet_collective::Instance3;
impl pallet_collective::Config<AllianceCollective> for Runtime {
	type RuntimeOrigin = RuntimeOrigin;
	type Proposal = RuntimeCall;
	type RuntimeEvent = RuntimeEvent;
	type MotionDuration = AllianceMotionDuration;
	type MaxProposals = AllianceMaxProposals;
	type MaxMembers = AllianceMaxMembers;
	type DefaultVote = pallet_collective::PrimeDefaultVote;
	type WeightInfo = pallet_collective::weights::SubstrateWeight<Runtime>;
	type SetMembersOrigin = EnsureRoot<Self::AccountId>;
}

parameter_types! {
	pub const MaxFellows: u32 = AllianceMaxMembers::get();
	pub const MaxAllies: u32 = 100;
	pub const AllyDeposit: Balance = 10 * DOLLARS;
	pub const RetirementPeriod: BlockNumber = ALLIANCE_MOTION_DURATION_IN_BLOCKS + (1 * DAYS);
}

impl pallet_alliance::Config for Runtime {
	type RuntimeEvent = RuntimeEvent;
	type Proposal = RuntimeCall;
	type AdminOrigin = EitherOfDiverse<
		EnsureRoot<AccountId>,
		pallet_collective::EnsureProportionMoreThan<AccountId, AllianceCollective, 2, 3>,
	>;
	type MembershipManager = EitherOfDiverse<
		EnsureRoot<AccountId>,
		pallet_collective::EnsureProportionMoreThan<AccountId, AllianceCollective, 2, 3>,
	>;
	type AnnouncementOrigin = EitherOfDiverse<
		EnsureRoot<AccountId>,
		pallet_collective::EnsureProportionMoreThan<AccountId, AllianceCollective, 2, 3>,
	>;
	type Currency = Balances;
	type Slashed = Treasury;
	type InitializeMembers = AllianceMotion;
	type MembershipChanged = AllianceMotion;
	#[cfg(not(feature = "runtime-benchmarks"))]
	type IdentityVerifier = AllianceIdentityVerifier;
	#[cfg(feature = "runtime-benchmarks")]
	type IdentityVerifier = ();
	type ProposalProvider = AllianceProposalProvider;
	type MaxProposals = AllianceMaxProposals;
	type MaxFellows = MaxFellows;
	type MaxAllies = MaxAllies;
	type MaxUnscrupulousItems = ConstU32<100>;
	type MaxWebsiteUrlLength = ConstU32<255>;
	type MaxAnnouncementsCount = ConstU32<100>;
	type MaxMembersCount = AllianceMaxMembers;
	type AllyDeposit = AllyDeposit;
	type WeightInfo = pallet_alliance::weights::SubstrateWeight<Runtime>;
	type RetirementPeriod = RetirementPeriod;
}

impl frame_benchmarking_pallet_pov::Config for Runtime {
	type RuntimeEvent = RuntimeEvent;
}

construct_runtime!(
	pub struct Runtime where
		Block = Block,
		NodeBlock = node_primitives::Block,
		UncheckedExtrinsic = UncheckedExtrinsic
	{
		System: frame_system,
		Utility: pallet_utility,
		Babe: pallet_babe,
		Timestamp: pallet_timestamp,
		// Authorship must be before session in order to note author in the correct session and era
		// for im-online and staking.
		Authorship: pallet_authorship,
		Indices: pallet_indices,
		Balances: pallet_balances,
		TransactionPayment: pallet_transaction_payment,
		AssetTxPayment: pallet_asset_tx_payment,
		ElectionProviderMultiPhase: pallet_election_provider_multi_phase,
		Staking: pallet_staking,
		Session: pallet_session,
		Democracy: pallet_democracy,
		Council: pallet_collective::<Instance1>,
		TechnicalCommittee: pallet_collective::<Instance2>,
		Elections: pallet_elections_phragmen,
		TechnicalMembership: pallet_membership::<Instance1>,
		Grandpa: pallet_grandpa,
		Treasury: pallet_treasury,
		Contracts: pallet_contracts,
		Sudo: pallet_sudo,
		ImOnline: pallet_im_online,
		AuthorityDiscovery: pallet_authority_discovery,
		Offences: pallet_offences,
		Historical: pallet_session_historical::{Pallet},
		RandomnessCollectiveFlip: pallet_insecure_randomness_collective_flip,
		Identity: pallet_identity,
		Society: pallet_society,
		Recovery: pallet_recovery,
		Vesting: pallet_vesting,
		Scheduler: pallet_scheduler,
		Glutton: pallet_glutton,
		Preimage: pallet_preimage,
		Proxy: pallet_proxy,
		Multisig: pallet_multisig,
		Bounties: pallet_bounties,
		Tips: pallet_tips,
		Assets: pallet_assets,
		Mmr: pallet_mmr,
		Lottery: pallet_lottery,
		Nis: pallet_nis,
		Uniques: pallet_uniques,
		Nfts: pallet_nfts,
<<<<<<< HEAD
		NftFractionalization: pallet_nft_fractionalization,
=======
		Salary: pallet_salary,
		CoreFellowship: pallet_core_fellowship,
>>>>>>> 8bd57418
		TransactionStorage: pallet_transaction_storage,
		VoterList: pallet_bags_list::<Instance1>,
		StateTrieMigration: pallet_state_trie_migration,
		ChildBounties: pallet_child_bounties,
		Referenda: pallet_referenda,
		Remark: pallet_remark,
		RootTesting: pallet_root_testing,
		ConvictionVoting: pallet_conviction_voting,
		Whitelist: pallet_whitelist,
		AllianceMotion: pallet_collective::<Instance3>,
		Alliance: pallet_alliance,
		NominationPools: pallet_nomination_pools,
		RankedPolls: pallet_referenda::<Instance2>,
		RankedCollective: pallet_ranked_collective,
		FastUnstake: pallet_fast_unstake,
		MessageQueue: pallet_message_queue,
		Pov: frame_benchmarking_pallet_pov,
	}
);

/// The address format for describing accounts.
pub type Address = sp_runtime::MultiAddress<AccountId, AccountIndex>;
/// Block header type as expected by this runtime.
pub type Header = generic::Header<BlockNumber, BlakeTwo256>;
/// Block type as expected by this runtime.
pub type Block = generic::Block<Header, UncheckedExtrinsic>;
/// A Block signed with a Justification
pub type SignedBlock = generic::SignedBlock<Block>;
/// BlockId type as expected by this runtime.
pub type BlockId = generic::BlockId<Block>;
/// The SignedExtension to the basic transaction logic.
///
/// When you change this, you **MUST** modify [`sign`] in `bin/node/testing/src/keyring.rs`!
///
/// [`sign`]: <../../testing/src/keyring.rs.html>
pub type SignedExtra = (
	frame_system::CheckNonZeroSender<Runtime>,
	frame_system::CheckSpecVersion<Runtime>,
	frame_system::CheckTxVersion<Runtime>,
	frame_system::CheckGenesis<Runtime>,
	frame_system::CheckEra<Runtime>,
	frame_system::CheckNonce<Runtime>,
	frame_system::CheckWeight<Runtime>,
	pallet_asset_tx_payment::ChargeAssetTxPayment<Runtime>,
);

/// Unchecked extrinsic type as expected by this runtime.
pub type UncheckedExtrinsic =
	generic::UncheckedExtrinsic<Address, RuntimeCall, Signature, SignedExtra>;
/// The payload being signed in transactions.
pub type SignedPayload = generic::SignedPayload<RuntimeCall, SignedExtra>;
/// Extrinsic type that has already been checked.
pub type CheckedExtrinsic = generic::CheckedExtrinsic<AccountId, RuntimeCall, SignedExtra>;
/// Executive: handles dispatch to the various modules.
pub type Executive = frame_executive::Executive<
	Runtime,
	Block,
	frame_system::ChainContext<Runtime>,
	Runtime,
	AllPalletsWithSystem,
	Migrations,
>;

// All migrations executed on runtime upgrade as a nested tuple of types implementing
// `OnRuntimeUpgrade`.
type Migrations = (
	pallet_nomination_pools::migration::v2::MigrateToV2<Runtime>,
	pallet_alliance::migration::Migration<Runtime>,
	pallet_contracts::Migration<Runtime>,
);

/// MMR helper types.
mod mmr {
	use super::Runtime;
	pub use pallet_mmr::primitives::*;

	pub type Leaf = <<Runtime as pallet_mmr::Config>::LeafData as LeafDataProvider>::LeafData;
	pub type Hash = <Runtime as pallet_mmr::Config>::Hash;
	pub type Hashing = <Runtime as pallet_mmr::Config>::Hashing;
}

#[cfg(feature = "runtime-benchmarks")]
mod benches {
	frame_benchmarking::define_benchmarks!(
		[frame_benchmarking, BaselineBench::<Runtime>]
		[frame_benchmarking_pallet_pov, Pov]
		[pallet_alliance, Alliance]
		[pallet_assets, Assets]
		[pallet_babe, Babe]
		[pallet_bags_list, VoterList]
		[pallet_balances, Balances]
		[pallet_bounties, Bounties]
		[pallet_child_bounties, ChildBounties]
		[pallet_collective, Council]
		[pallet_conviction_voting, ConvictionVoting]
		[pallet_contracts, Contracts]
		[pallet_core_fellowship, CoreFellowship]
		[pallet_democracy, Democracy]
		[pallet_election_provider_multi_phase, ElectionProviderMultiPhase]
		[pallet_election_provider_support_benchmarking, EPSBench::<Runtime>]
		[pallet_elections_phragmen, Elections]
		[pallet_fast_unstake, FastUnstake]
		[pallet_nis, Nis]
		[pallet_grandpa, Grandpa]
		[pallet_identity, Identity]
		[pallet_im_online, ImOnline]
		[pallet_indices, Indices]
		[pallet_lottery, Lottery]
		[pallet_membership, TechnicalMembership]
		[pallet_message_queue, MessageQueue]
		[pallet_mmr, Mmr]
		[pallet_multisig, Multisig]
		[pallet_nomination_pools, NominationPoolsBench::<Runtime>]
		[pallet_offences, OffencesBench::<Runtime>]
		[pallet_preimage, Preimage]
		[pallet_proxy, Proxy]
		[pallet_ranked_collective, RankedCollective]
		[pallet_referenda, Referenda]
		[pallet_recovery, Recovery]
		[pallet_remark, Remark]
		[pallet_salary, Salary]
		[pallet_scheduler, Scheduler]
		[pallet_glutton, Glutton]
		[pallet_session, SessionBench::<Runtime>]
		[pallet_staking, Staking]
		[pallet_state_trie_migration, StateTrieMigration]
		[frame_system, SystemBench::<Runtime>]
		[pallet_timestamp, Timestamp]
		[pallet_tips, Tips]
		[pallet_transaction_storage, TransactionStorage]
		[pallet_treasury, Treasury]
		[pallet_uniques, Uniques]
		[pallet_nfts, Nfts]
		[pallet_nft_fractionalization, NftFractionalization]
		[pallet_utility, Utility]
		[pallet_vesting, Vesting]
		[pallet_whitelist, Whitelist]
	);
}

impl_runtime_apis! {
	impl sp_api::Core<Block> for Runtime {
		fn version() -> RuntimeVersion {
			VERSION
		}

		fn execute_block(block: Block) {
			Executive::execute_block(block);
		}

		fn initialize_block(header: &<Block as BlockT>::Header) {
			Executive::initialize_block(header)
		}
	}

	impl sp_api::Metadata<Block> for Runtime {
		fn metadata() -> OpaqueMetadata {
			OpaqueMetadata::new(Runtime::metadata().into())
		}

		fn metadata_at_version(version: u32) -> Option<OpaqueMetadata> {
			Runtime::metadata_at_version(version)
		}

		fn metadata_versions() -> sp_std::vec::Vec<u32> {
			Runtime::metadata_versions()
		}
	}

	impl sp_block_builder::BlockBuilder<Block> for Runtime {
		fn apply_extrinsic(extrinsic: <Block as BlockT>::Extrinsic) -> ApplyExtrinsicResult {
			Executive::apply_extrinsic(extrinsic)
		}

		fn finalize_block() -> <Block as BlockT>::Header {
			Executive::finalize_block()
		}

		fn inherent_extrinsics(data: InherentData) -> Vec<<Block as BlockT>::Extrinsic> {
			data.create_extrinsics()
		}

		fn check_inherents(block: Block, data: InherentData) -> CheckInherentsResult {
			data.check_extrinsics(&block)
		}
	}

	impl sp_transaction_pool::runtime_api::TaggedTransactionQueue<Block> for Runtime {
		fn validate_transaction(
			source: TransactionSource,
			tx: <Block as BlockT>::Extrinsic,
			block_hash: <Block as BlockT>::Hash,
		) -> TransactionValidity {
			Executive::validate_transaction(source, tx, block_hash)
		}
	}

	impl sp_offchain::OffchainWorkerApi<Block> for Runtime {
		fn offchain_worker(header: &<Block as BlockT>::Header) {
			Executive::offchain_worker(header)
		}
	}

	impl sp_consensus_grandpa::GrandpaApi<Block> for Runtime {
		fn grandpa_authorities() -> sp_consensus_grandpa::AuthorityList {
			Grandpa::grandpa_authorities()
		}

		fn current_set_id() -> sp_consensus_grandpa::SetId {
			Grandpa::current_set_id()
		}

		fn submit_report_equivocation_unsigned_extrinsic(
			equivocation_proof: sp_consensus_grandpa::EquivocationProof<
				<Block as BlockT>::Hash,
				NumberFor<Block>,
			>,
			key_owner_proof: sp_consensus_grandpa::OpaqueKeyOwnershipProof,
		) -> Option<()> {
			let key_owner_proof = key_owner_proof.decode()?;

			Grandpa::submit_unsigned_equivocation_report(
				equivocation_proof,
				key_owner_proof,
			)
		}

		fn generate_key_ownership_proof(
			_set_id: sp_consensus_grandpa::SetId,
			authority_id: GrandpaId,
		) -> Option<sp_consensus_grandpa::OpaqueKeyOwnershipProof> {
			use codec::Encode;

			Historical::prove((sp_consensus_grandpa::KEY_TYPE, authority_id))
				.map(|p| p.encode())
				.map(sp_consensus_grandpa::OpaqueKeyOwnershipProof::new)
		}
	}

	impl pallet_nomination_pools_runtime_api::NominationPoolsApi<Block, AccountId, Balance> for Runtime {
		fn pending_rewards(who: AccountId) -> Balance {
			NominationPools::api_pending_rewards(who).unwrap_or_default()
		}

		fn points_to_balance(pool_id: pallet_nomination_pools::PoolId, points: Balance) -> Balance {
			NominationPools::api_points_to_balance(pool_id, points)
		}

		fn balance_to_points(pool_id: pallet_nomination_pools::PoolId, new_funds: Balance) -> Balance {
			NominationPools::api_balance_to_points(pool_id, new_funds)
		}
	}

	impl pallet_staking_runtime_api::StakingApi<Block, Balance> for Runtime {
		fn nominations_quota(balance: Balance) -> u32 {
			Staking::api_nominations_quota(balance)
		}
	}

	impl sp_consensus_babe::BabeApi<Block> for Runtime {
		fn configuration() -> sp_consensus_babe::BabeConfiguration {
			let epoch_config = Babe::epoch_config().unwrap_or(BABE_GENESIS_EPOCH_CONFIG);
			sp_consensus_babe::BabeConfiguration {
				slot_duration: Babe::slot_duration(),
				epoch_length: EpochDuration::get(),
				c: epoch_config.c,
				authorities: Babe::authorities().to_vec(),
				randomness: Babe::randomness(),
				allowed_slots: epoch_config.allowed_slots,
			}
		}

		fn current_epoch_start() -> sp_consensus_babe::Slot {
			Babe::current_epoch_start()
		}

		fn current_epoch() -> sp_consensus_babe::Epoch {
			Babe::current_epoch()
		}

		fn next_epoch() -> sp_consensus_babe::Epoch {
			Babe::next_epoch()
		}

		fn generate_key_ownership_proof(
			_slot: sp_consensus_babe::Slot,
			authority_id: sp_consensus_babe::AuthorityId,
		) -> Option<sp_consensus_babe::OpaqueKeyOwnershipProof> {
			use codec::Encode;

			Historical::prove((sp_consensus_babe::KEY_TYPE, authority_id))
				.map(|p| p.encode())
				.map(sp_consensus_babe::OpaqueKeyOwnershipProof::new)
		}

		fn submit_report_equivocation_unsigned_extrinsic(
			equivocation_proof: sp_consensus_babe::EquivocationProof<<Block as BlockT>::Header>,
			key_owner_proof: sp_consensus_babe::OpaqueKeyOwnershipProof,
		) -> Option<()> {
			let key_owner_proof = key_owner_proof.decode()?;

			Babe::submit_unsigned_equivocation_report(
				equivocation_proof,
				key_owner_proof,
			)
		}
	}

	impl sp_authority_discovery::AuthorityDiscoveryApi<Block> for Runtime {
		fn authorities() -> Vec<AuthorityDiscoveryId> {
			AuthorityDiscovery::authorities()
		}
	}

	impl frame_system_rpc_runtime_api::AccountNonceApi<Block, AccountId, Index> for Runtime {
		fn account_nonce(account: AccountId) -> Index {
			System::account_nonce(account)
		}
	}

	impl assets_api::AssetsApi<
		Block,
		AccountId,
		Balance,
		u32,
	> for Runtime
	{
		fn account_balances(account: AccountId) -> Vec<(u32, Balance)> {
			Assets::account_balances(account)
		}
	}

	impl pallet_contracts::ContractsApi<Block, AccountId, Balance, BlockNumber, Hash> for Runtime
	{
		fn call(
			origin: AccountId,
			dest: AccountId,
			value: Balance,
			gas_limit: Option<Weight>,
			storage_deposit_limit: Option<Balance>,
			input_data: Vec<u8>,
		) -> pallet_contracts_primitives::ContractExecResult<Balance> {
			let gas_limit = gas_limit.unwrap_or(RuntimeBlockWeights::get().max_block);
			Contracts::bare_call(
				origin,
				dest,
				value,
				gas_limit,
				storage_deposit_limit,
				input_data,
				true,
				pallet_contracts::Determinism::Enforced,
			)
		}

		fn instantiate(
			origin: AccountId,
			value: Balance,
			gas_limit: Option<Weight>,
			storage_deposit_limit: Option<Balance>,
			code: pallet_contracts_primitives::Code<Hash>,
			data: Vec<u8>,
			salt: Vec<u8>,
		) -> pallet_contracts_primitives::ContractInstantiateResult<AccountId, Balance>
		{
			let gas_limit = gas_limit.unwrap_or(RuntimeBlockWeights::get().max_block);
			Contracts::bare_instantiate(
				origin,
				value,
				gas_limit,
				storage_deposit_limit,
				code,
				data,
				salt,
				true
			)
		}

		fn upload_code(
			origin: AccountId,
			code: Vec<u8>,
			storage_deposit_limit: Option<Balance>,
			determinism: pallet_contracts::Determinism,
		) -> pallet_contracts_primitives::CodeUploadResult<Hash, Balance>
		{
			Contracts::bare_upload_code(
				origin,
				code,
				storage_deposit_limit,
				determinism,
			)
		}

		fn get_storage(
			address: AccountId,
			key: Vec<u8>,
		) -> pallet_contracts_primitives::GetStorageResult {
			Contracts::get_storage(
				address,
				key
			)
		}
	}

	impl pallet_transaction_payment_rpc_runtime_api::TransactionPaymentApi<
		Block,
		Balance,
	> for Runtime {
		fn query_info(uxt: <Block as BlockT>::Extrinsic, len: u32) -> RuntimeDispatchInfo<Balance> {
			TransactionPayment::query_info(uxt, len)
		}
		fn query_fee_details(uxt: <Block as BlockT>::Extrinsic, len: u32) -> FeeDetails<Balance> {
			TransactionPayment::query_fee_details(uxt, len)
		}
		fn query_weight_to_fee(weight: Weight) -> Balance {
			TransactionPayment::weight_to_fee(weight)
		}
		fn query_length_to_fee(length: u32) -> Balance {
			TransactionPayment::length_to_fee(length)
		}
	}

	impl pallet_transaction_payment_rpc_runtime_api::TransactionPaymentCallApi<Block, Balance, RuntimeCall>
		for Runtime
	{
		fn query_call_info(call: RuntimeCall, len: u32) -> RuntimeDispatchInfo<Balance> {
			TransactionPayment::query_call_info(call, len)
		}
		fn query_call_fee_details(call: RuntimeCall, len: u32) -> FeeDetails<Balance> {
			TransactionPayment::query_call_fee_details(call, len)
		}
		fn query_weight_to_fee(weight: Weight) -> Balance {
			TransactionPayment::weight_to_fee(weight)
		}
		fn query_length_to_fee(length: u32) -> Balance {
			TransactionPayment::length_to_fee(length)
		}
	}

	impl pallet_nfts_runtime_api::NftsApi<Block, AccountId, u32, u32> for Runtime {
		fn owner(collection: u32, item: u32) -> Option<AccountId> {
			<Nfts as Inspect<AccountId>>::owner(&collection, &item)
		}

		fn collection_owner(collection: u32) -> Option<AccountId> {
			<Nfts as Inspect<AccountId>>::collection_owner(&collection)
		}

		fn attribute(
			collection: u32,
			item: u32,
			key: Vec<u8>,
		) -> Option<Vec<u8>> {
			<Nfts as Inspect<AccountId>>::attribute(&collection, &item, &key)
		}

		fn custom_attribute(
			account: AccountId,
			collection: u32,
			item: u32,
			key: Vec<u8>,
		) -> Option<Vec<u8>> {
			<Nfts as Inspect<AccountId>>::custom_attribute(
				&account,
				&collection,
				&item,
				&key,
			)
		}

		fn system_attribute(
			collection: u32,
			item: u32,
			key: Vec<u8>,
		) -> Option<Vec<u8>> {
			<Nfts as Inspect<AccountId>>::system_attribute(&collection, &item, &key)
		}

		fn collection_attribute(collection: u32, key: Vec<u8>) -> Option<Vec<u8>> {
			<Nfts as Inspect<AccountId>>::collection_attribute(&collection, &key)
		}
	}

	impl pallet_mmr::primitives::MmrApi<
		Block,
		mmr::Hash,
		BlockNumber,
	> for Runtime {
		fn mmr_root() -> Result<mmr::Hash, mmr::Error> {
			Ok(Mmr::mmr_root())
		}

		fn mmr_leaf_count() -> Result<mmr::LeafIndex, mmr::Error> {
			Ok(Mmr::mmr_leaves())
		}

		fn generate_proof(
			block_numbers: Vec<BlockNumber>,
			best_known_block_number: Option<BlockNumber>,
		) -> Result<(Vec<mmr::EncodableOpaqueLeaf>, mmr::Proof<mmr::Hash>), mmr::Error> {
			Mmr::generate_proof(block_numbers, best_known_block_number).map(
				|(leaves, proof)| {
					(
						leaves
							.into_iter()
							.map(|leaf| mmr::EncodableOpaqueLeaf::from_leaf(&leaf))
							.collect(),
						proof,
					)
				},
			)
		}

		fn verify_proof(leaves: Vec<mmr::EncodableOpaqueLeaf>, proof: mmr::Proof<mmr::Hash>)
			-> Result<(), mmr::Error>
		{
			let leaves = leaves.into_iter().map(|leaf|
				leaf.into_opaque_leaf()
				.try_decode()
				.ok_or(mmr::Error::Verify)).collect::<Result<Vec<mmr::Leaf>, mmr::Error>>()?;
			Mmr::verify_leaves(leaves, proof)
		}

		fn verify_proof_stateless(
			root: mmr::Hash,
			leaves: Vec<mmr::EncodableOpaqueLeaf>,
			proof: mmr::Proof<mmr::Hash>
		) -> Result<(), mmr::Error> {
			let nodes = leaves.into_iter().map(|leaf|mmr::DataOrHash::Data(leaf.into_opaque_leaf())).collect();
			pallet_mmr::verify_leaves_proof::<mmr::Hashing, _>(root, nodes, proof)
		}
	}

	impl sp_session::SessionKeys<Block> for Runtime {
		fn generate_session_keys(seed: Option<Vec<u8>>) -> Vec<u8> {
			SessionKeys::generate(seed)
		}

		fn decode_session_keys(
			encoded: Vec<u8>,
		) -> Option<Vec<(Vec<u8>, KeyTypeId)>> {
			SessionKeys::decode_into_raw_public_keys(&encoded)
		}
	}

	#[cfg(feature = "try-runtime")]
	impl frame_try_runtime::TryRuntime<Block> for Runtime {
		fn on_runtime_upgrade(checks: frame_try_runtime::UpgradeCheckSelect) -> (Weight, Weight) {
			// NOTE: intentional unwrap: we don't want to propagate the error backwards, and want to
			// have a backtrace here. If any of the pre/post migration checks fail, we shall stop
			// right here and right now.
			let weight = Executive::try_runtime_upgrade(checks).unwrap();
			(weight, RuntimeBlockWeights::get().max_block)
		}

		fn execute_block(
			block: Block,
			state_root_check: bool,
			signature_check: bool,
			select: frame_try_runtime::TryStateSelect
		) -> Weight {
			// NOTE: intentional unwrap: we don't want to propagate the error backwards, and want to
			// have a backtrace here.
			Executive::try_execute_block(block, state_root_check, signature_check, select).unwrap()
		}
	}

	#[cfg(feature = "runtime-benchmarks")]
	impl frame_benchmarking::Benchmark<Block> for Runtime {
		fn benchmark_metadata(extra: bool) -> (
			Vec<frame_benchmarking::BenchmarkList>,
			Vec<frame_support::traits::StorageInfo>,
		) {
			use frame_benchmarking::{baseline, Benchmarking, BenchmarkList};
			use frame_support::traits::StorageInfoTrait;

			// Trying to add benchmarks directly to the Session Pallet caused cyclic dependency
			// issues. To get around that, we separated the Session benchmarks into its own crate,
			// which is why we need these two lines below.
			use pallet_session_benchmarking::Pallet as SessionBench;
			use pallet_offences_benchmarking::Pallet as OffencesBench;
			use pallet_election_provider_support_benchmarking::Pallet as EPSBench;
			use frame_system_benchmarking::Pallet as SystemBench;
			use baseline::Pallet as BaselineBench;
			use pallet_nomination_pools_benchmarking::Pallet as NominationPoolsBench;

			let mut list = Vec::<BenchmarkList>::new();
			list_benchmarks!(list, extra);

			let storage_info = AllPalletsWithSystem::storage_info();

			(list, storage_info)
		}

		fn dispatch_benchmark(
			config: frame_benchmarking::BenchmarkConfig
		) -> Result<Vec<frame_benchmarking::BenchmarkBatch>, sp_runtime::RuntimeString> {
			use frame_benchmarking::{baseline, Benchmarking, BenchmarkBatch,  TrackedStorageKey};

			// Trying to add benchmarks directly to the Session Pallet caused cyclic dependency
			// issues. To get around that, we separated the Session benchmarks into its own crate,
			// which is why we need these two lines below.
			use pallet_session_benchmarking::Pallet as SessionBench;
			use pallet_offences_benchmarking::Pallet as OffencesBench;
			use pallet_election_provider_support_benchmarking::Pallet as EPSBench;
			use frame_system_benchmarking::Pallet as SystemBench;
			use baseline::Pallet as BaselineBench;
			use pallet_nomination_pools_benchmarking::Pallet as NominationPoolsBench;

			impl pallet_session_benchmarking::Config for Runtime {}
			impl pallet_offences_benchmarking::Config for Runtime {}
			impl pallet_election_provider_support_benchmarking::Config for Runtime {}
			impl frame_system_benchmarking::Config for Runtime {}
			impl baseline::Config for Runtime {}
			impl pallet_nomination_pools_benchmarking::Config for Runtime {}

			use frame_support::traits::WhitelistedStorageKeys;
			let mut whitelist: Vec<TrackedStorageKey> = AllPalletsWithSystem::whitelisted_storage_keys();

			// Treasury Account
			// TODO: this is manual for now, someday we might be able to use a
			// macro for this particular key
			let treasury_key = frame_system::Account::<Runtime>::hashed_key_for(Treasury::account_id());
			whitelist.push(treasury_key.to_vec().into());

			let mut batches = Vec::<BenchmarkBatch>::new();
			let params = (&config, &whitelist);
			add_benchmarks!(params, batches);
			Ok(batches)
		}
	}
}

#[cfg(test)]
mod tests {
	use super::*;
	use frame_election_provider_support::NposSolution;
	use frame_support::traits::WhitelistedStorageKeys;
	use frame_system::offchain::CreateSignedTransaction;
	use sp_core::hexdisplay::HexDisplay;
	use sp_runtime::UpperOf;
	use std::collections::HashSet;

	#[test]
	fn check_whitelist() {
		let whitelist: HashSet<String> = AllPalletsWithSystem::whitelisted_storage_keys()
			.iter()
			.map(|e| HexDisplay::from(&e.key).to_string())
			.collect();

		// Block Number
		assert!(
			whitelist.contains("26aa394eea5630e07c48ae0c9558cef702a5c1b19ab7a04f536c519aca4983ac")
		);
		// Total Issuance
		assert!(
			whitelist.contains("c2261276cc9d1f8598ea4b6a74b15c2f57c875e4cff74148e4628f264b974c80")
		);
		// Execution Phase
		assert!(
			whitelist.contains("26aa394eea5630e07c48ae0c9558cef7ff553b5a9862a516939d82b3d3d8661a")
		);
		// Event Count
		assert!(
			whitelist.contains("26aa394eea5630e07c48ae0c9558cef70a98fdbe9ce6c55837576c60c7af3850")
		);
		// System Events
		assert!(
			whitelist.contains("26aa394eea5630e07c48ae0c9558cef780d41e5e16056765bc8461851072c9d7")
		);
		// System BlockWeight
		assert!(
			whitelist.contains("26aa394eea5630e07c48ae0c9558cef734abf5cb34d6244378cddbf18e849d96")
		);
	}

	#[test]
	fn validate_transaction_submitter_bounds() {
		fn is_submit_signed_transaction<T>()
		where
			T: CreateSignedTransaction<RuntimeCall>,
		{
		}

		is_submit_signed_transaction::<Runtime>();
	}

	#[test]
	fn perbill_as_onchain_accuracy() {
		type OnChainAccuracy =
			<<Runtime as pallet_election_provider_multi_phase::MinerConfig>::Solution as NposSolution>::Accuracy;
		let maximum_chain_accuracy: Vec<UpperOf<OnChainAccuracy>> = (0..MaxNominations::get())
			.map(|_| <UpperOf<OnChainAccuracy>>::from(OnChainAccuracy::one().deconstruct()))
			.collect();
		let _: UpperOf<OnChainAccuracy> =
			maximum_chain_accuracy.iter().fold(0, |acc, x| acc.checked_add(*x).unwrap());
	}

	#[test]
	fn call_size() {
		let size = core::mem::size_of::<RuntimeCall>();
		assert!(
			size <= CALL_PARAMS_MAX_SIZE,
			"size of RuntimeCall {} is more than {CALL_PARAMS_MAX_SIZE} bytes.
			 Some calls have too big arguments, use Box to reduce the size of RuntimeCall.
			 If the limit is too strong, maybe consider increase the limit.",
			size,
		);
	}
}<|MERGE_RESOLUTION|>--- conflicted
+++ resolved
@@ -32,18 +32,11 @@
 	pallet_prelude::Get,
 	parameter_types,
 	traits::{
-<<<<<<< HEAD
-		fungible::ItemOf, tokens::nonfungibles_v2::Inspect, AsEnsureOriginWithArg, ConstBool,
-		ConstU128, ConstU16, ConstU32, Currency, EitherOfDiverse, EqualPrivilegeOnly, Everything,
-		Imbalance, InstanceFilter, KeyOwnerProofSystem, LockIdentifier, Locker, Nothing,
-		OnUnbalanced, U128CurrencyToVote, WithdrawReasons,
-=======
 		fungible::ItemOf,
 		tokens::{nonfungibles_v2::Inspect, GetSalary, PayFromAccount},
 		AsEnsureOriginWithArg, ConstBool, ConstU128, ConstU16, ConstU32, Currency, EitherOfDiverse,
 		EqualPrivilegeOnly, Everything, Imbalance, InstanceFilter, KeyOwnerProofSystem,
 		LockIdentifier, Nothing, OnUnbalanced, U128CurrencyToVote, WithdrawReasons,
->>>>>>> 8bd57418
 	},
 	weights::{
 		constants::{
@@ -1835,12 +1828,9 @@
 		Nis: pallet_nis,
 		Uniques: pallet_uniques,
 		Nfts: pallet_nfts,
-<<<<<<< HEAD
 		NftFractionalization: pallet_nft_fractionalization,
-=======
 		Salary: pallet_salary,
 		CoreFellowship: pallet_core_fellowship,
->>>>>>> 8bd57418
 		TransactionStorage: pallet_transaction_storage,
 		VoterList: pallet_bags_list::<Instance1>,
 		StateTrieMigration: pallet_state_trie_migration,
