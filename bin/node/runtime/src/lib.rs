// This file is part of Substrate.

// Copyright (C) 2018-2022 Parity Technologies (UK) Ltd.
// SPDX-License-Identifier: GPL-3.0-or-later WITH Classpath-exception-2.0

// This program is free software: you can redistribute it and/or modify
// it under the terms of the GNU General Public License as published by
// the Free Software Foundation, either version 3 of the License, or
// (at your option) any later version.

// This program is distributed in the hope that it will be useful,
// but WITHOUT ANY WARRANTY; without even the implied warranty of
// MERCHANTABILITY or FITNESS FOR A PARTICULAR PURPOSE. See the
// GNU General Public License for more details.

// You should have received a copy of the GNU General Public License
// along with this program. If not, see <https://www.gnu.org/licenses/>.

//! The Substrate runtime. This can be compiled with `#[no_std]`, ready for Wasm.

#![cfg_attr(not(feature = "std"), no_std)]
// `construct_runtime!` does a lot of recursion and requires us to increase the limit to 512.
#![recursion_limit = "512"]

use codec::{Decode, Encode, MaxEncodedLen};
use frame_election_provider_support::{
	onchain, BalancingConfig, ElectionDataProvider, SequentialPhragmen, VoteWeight,
};
use frame_support::{
	construct_runtime,
	dispatch::DispatchClass,
	pallet_prelude::Get,
	parameter_types,
	traits::{
		fungible::ItemOf, AsEnsureOriginWithArg, ConstBool, ConstU128, ConstU16, ConstU32,
		Currency, EitherOfDiverse, EqualPrivilegeOnly, Everything, Imbalance, InstanceFilter,
		KeyOwnerProofSystem, LockIdentifier, Nothing, OnUnbalanced, U128CurrencyToVote,
		WithdrawReasons,
	},
	weights::{
		constants::{
			BlockExecutionWeight, ExtrinsicBaseWeight, RocksDbWeight, WEIGHT_REF_TIME_PER_SECOND,
		},
		ConstantMultiplier, IdentityFee, Weight,
	},
	PalletId, RuntimeDebug,
};
use frame_system::{
	limits::{BlockLength, BlockWeights},
	EnsureRoot, EnsureRootWithSuccess, EnsureSigned, EnsureWithSuccess,
};
pub use node_primitives::{AccountId, Signature};
use node_primitives::{AccountIndex, Balance, BlockNumber, Hash, Index, Moment};
use pallet_election_provider_multi_phase::SolutionAccuracyOf;
use pallet_grandpa::{
	fg_primitives, AuthorityId as GrandpaId, AuthorityList as GrandpaAuthorityList,
};
use pallet_im_online::sr25519::AuthorityId as ImOnlineId;
use pallet_nfts::PalletFeatures;
use pallet_nis::WithMaximumOf;
use pallet_session::historical::{self as pallet_session_historical};
pub use pallet_transaction_payment::{CurrencyAdapter, Multiplier, TargetedFeeAdjustment};
use pallet_transaction_payment::{FeeDetails, RuntimeDispatchInfo};
use sp_api::impl_runtime_apis;
use sp_authority_discovery::AuthorityId as AuthorityDiscoveryId;
use sp_core::{crypto::KeyTypeId, OpaqueMetadata};
use sp_inherents::{CheckInherentsResult, InherentData};
use sp_runtime::{
	create_runtime_str,
	curve::PiecewiseLinear,
	generic, impl_opaque_keys,
	traits::{
		self, BlakeTwo256, Block as BlockT, Bounded, ConvertInto, NumberFor, OpaqueKeys,
		SaturatedConversion, StaticLookup,
	},
	transaction_validity::{TransactionPriority, TransactionSource, TransactionValidity},
	ApplyExtrinsicResult, FixedPointNumber, FixedU128, Perbill, Percent, Permill, Perquintill,
};
use sp_std::prelude::*;
#[cfg(any(feature = "std", test))]
use sp_version::NativeVersion;
use sp_version::RuntimeVersion;
use static_assertions::const_assert;

#[cfg(any(feature = "std", test))]
pub use frame_system::Call as SystemCall;
#[cfg(any(feature = "std", test))]
pub use pallet_balances::Call as BalancesCall;
#[cfg(any(feature = "std", test))]
pub use pallet_staking::StakerStatus;
#[cfg(any(feature = "std", test))]
pub use pallet_sudo::Call as SudoCall;
#[cfg(any(feature = "std", test))]
pub use sp_runtime::BuildStorage;

pub use pallet_nft_fractionalisation;

/// Implementations of some helper traits passed into runtime modules as associated types.
pub mod impls;
#[cfg(not(feature = "runtime-benchmarks"))]
use impls::AllianceIdentityVerifier;
use impls::{AllianceProposalProvider, Author, CreditToBlockAuthor};

/// Constant values used within the runtime.
pub mod constants;
use constants::{currency::*, time::*};
use sp_runtime::generic::Era;

/// Generated voter bag information.
mod voter_bags;

// Make the WASM binary available.
#[cfg(feature = "std")]
include!(concat!(env!("OUT_DIR"), "/wasm_binary.rs"));

/// Wasm binary unwrapped. If built with `SKIP_WASM_BUILD`, the function panics.
#[cfg(feature = "std")]
pub fn wasm_binary_unwrap() -> &'static [u8] {
	WASM_BINARY.expect(
		"Development wasm binary is not available. This means the client is built with \
		 `SKIP_WASM_BUILD` flag and it is only usable for production chains. Please rebuild with \
		 the flag disabled.",
	)
}

/// Runtime version.
#[sp_version::runtime_version]
pub const VERSION: RuntimeVersion = RuntimeVersion {
	spec_name: create_runtime_str!("node"),
	impl_name: create_runtime_str!("substrate-node"),
	authoring_version: 10,
	// Per convention: if the runtime behavior changes, increment spec_version
	// and set impl_version to 0. If only runtime
	// implementation changes and behavior does not, then leave spec_version as
	// is and increment impl_version.
	spec_version: 268,
	impl_version: 0,
	apis: RUNTIME_API_VERSIONS,
	transaction_version: 2,
	state_version: 1,
};

/// The BABE epoch configuration at genesis.
pub const BABE_GENESIS_EPOCH_CONFIG: sp_consensus_babe::BabeEpochConfiguration =
	sp_consensus_babe::BabeEpochConfiguration {
		c: PRIMARY_PROBABILITY,
		allowed_slots: sp_consensus_babe::AllowedSlots::PrimaryAndSecondaryPlainSlots,
	};

/// Native version.
#[cfg(any(feature = "std", test))]
pub fn native_version() -> NativeVersion {
	NativeVersion { runtime_version: VERSION, can_author_with: Default::default() }
}

type NegativeImbalance = <Balances as Currency<AccountId>>::NegativeImbalance;

pub struct DealWithFees;
impl OnUnbalanced<NegativeImbalance> for DealWithFees {
	fn on_unbalanceds<B>(mut fees_then_tips: impl Iterator<Item = NegativeImbalance>) {
		if let Some(fees) = fees_then_tips.next() {
			// for fees, 80% to treasury, 20% to author
			let mut split = fees.ration(80, 20);
			if let Some(tips) = fees_then_tips.next() {
				// for tips, if any, 80% to treasury, 20% to author (though this can be anything)
				tips.ration_merge_into(80, 20, &mut split);
			}
			Treasury::on_unbalanced(split.0);
			Author::on_unbalanced(split.1);
		}
	}
}

/// We assume that ~10% of the block weight is consumed by `on_initialize` handlers.
/// This is used to limit the maximal weight of a single extrinsic.
const AVERAGE_ON_INITIALIZE_RATIO: Perbill = Perbill::from_percent(10);
/// We allow `Normal` extrinsics to fill up the block up to 75%, the rest can be used
/// by  Operational  extrinsics.
const NORMAL_DISPATCH_RATIO: Perbill = Perbill::from_percent(75);
/// We allow for 2 seconds of compute with a 6 second average block time, with maximum proof size.
const MAXIMUM_BLOCK_WEIGHT: Weight =
	Weight::from_parts(WEIGHT_REF_TIME_PER_SECOND.saturating_mul(2), u64::MAX);

parameter_types! {
	pub const BlockHashCount: BlockNumber = 2400;
	pub const Version: RuntimeVersion = VERSION;
	pub RuntimeBlockLength: BlockLength =
		BlockLength::max_with_normal_ratio(5 * 1024 * 1024, NORMAL_DISPATCH_RATIO);
	pub RuntimeBlockWeights: BlockWeights = BlockWeights::builder()
		.base_block(BlockExecutionWeight::get())
		.for_class(DispatchClass::all(), |weights| {
			weights.base_extrinsic = ExtrinsicBaseWeight::get();
		})
		.for_class(DispatchClass::Normal, |weights| {
			weights.max_total = Some(NORMAL_DISPATCH_RATIO * MAXIMUM_BLOCK_WEIGHT);
		})
		.for_class(DispatchClass::Operational, |weights| {
			weights.max_total = Some(MAXIMUM_BLOCK_WEIGHT);
			// Operational transactions have some extra reserved space, so that they
			// are included even if block reached `MAXIMUM_BLOCK_WEIGHT`.
			weights.reserved = Some(
				MAXIMUM_BLOCK_WEIGHT - NORMAL_DISPATCH_RATIO * MAXIMUM_BLOCK_WEIGHT
			);
		})
		.avg_block_initialization(AVERAGE_ON_INITIALIZE_RATIO)
		.build_or_panic();
}

const_assert!(NORMAL_DISPATCH_RATIO.deconstruct() >= AVERAGE_ON_INITIALIZE_RATIO.deconstruct());

impl frame_system::Config for Runtime {
	type BaseCallFilter = Everything;
	type BlockWeights = RuntimeBlockWeights;
	type BlockLength = RuntimeBlockLength;
	type DbWeight = RocksDbWeight;
	type RuntimeOrigin = RuntimeOrigin;
	type RuntimeCall = RuntimeCall;
	type Index = Index;
	type BlockNumber = BlockNumber;
	type Hash = Hash;
	type Hashing = BlakeTwo256;
	type AccountId = AccountId;
	type Lookup = Indices;
	type Header = generic::Header<BlockNumber, BlakeTwo256>;
	type RuntimeEvent = RuntimeEvent;
	type BlockHashCount = BlockHashCount;
	type Version = Version;
	type PalletInfo = PalletInfo;
	type AccountData = pallet_balances::AccountData<Balance>;
	type OnNewAccount = ();
	type OnKilledAccount = ();
	type SystemWeightInfo = frame_system::weights::SubstrateWeight<Runtime>;
	type SS58Prefix = ConstU16<42>;
	type OnSetCode = ();
	type MaxConsumers = ConstU32<16>;
}

impl pallet_randomness_collective_flip::Config for Runtime {}

impl pallet_utility::Config for Runtime {
	type RuntimeEvent = RuntimeEvent;
	type RuntimeCall = RuntimeCall;
	type PalletsOrigin = OriginCaller;
	type WeightInfo = pallet_utility::weights::SubstrateWeight<Runtime>;
}

parameter_types! {
	// One storage item; key size is 32; value is size 4+4+16+32 bytes = 56 bytes.
	pub const DepositBase: Balance = deposit(1, 88);
	// Additional storage item size of 32 bytes.
	pub const DepositFactor: Balance = deposit(0, 32);
}

impl pallet_multisig::Config for Runtime {
	type RuntimeEvent = RuntimeEvent;
	type RuntimeCall = RuntimeCall;
	type Currency = Balances;
	type DepositBase = DepositBase;
	type DepositFactor = DepositFactor;
	type MaxSignatories = ConstU32<100>;
	type WeightInfo = pallet_multisig::weights::SubstrateWeight<Runtime>;
}

parameter_types! {
	// One storage item; key size 32, value size 8; .
	pub const ProxyDepositBase: Balance = deposit(1, 8);
	// Additional storage item size of 33 bytes.
	pub const ProxyDepositFactor: Balance = deposit(0, 33);
	pub const AnnouncementDepositBase: Balance = deposit(1, 8);
	pub const AnnouncementDepositFactor: Balance = deposit(0, 66);
}

/// The type used to represent the kinds of proxying allowed.
#[derive(
	Copy,
	Clone,
	Eq,
	PartialEq,
	Ord,
	PartialOrd,
	Encode,
	Decode,
	RuntimeDebug,
	MaxEncodedLen,
	scale_info::TypeInfo,
)]
pub enum ProxyType {
	Any,
	NonTransfer,
	Governance,
	Staking,
}
impl Default for ProxyType {
	fn default() -> Self {
		Self::Any
	}
}
impl InstanceFilter<RuntimeCall> for ProxyType {
	fn filter(&self, c: &RuntimeCall) -> bool {
		match self {
			ProxyType::Any => true,
			ProxyType::NonTransfer => !matches!(
				c,
				RuntimeCall::Balances(..) |
					RuntimeCall::Assets(..) |
					RuntimeCall::Uniques(..) |
					RuntimeCall::Nfts(..) |
					RuntimeCall::Vesting(pallet_vesting::Call::vested_transfer { .. }) |
					RuntimeCall::Indices(pallet_indices::Call::transfer { .. })
			),
			ProxyType::Governance => matches!(
				c,
				RuntimeCall::Democracy(..) |
					RuntimeCall::Council(..) |
					RuntimeCall::Society(..) |
					RuntimeCall::TechnicalCommittee(..) |
					RuntimeCall::Elections(..) |
					RuntimeCall::Treasury(..)
			),
			ProxyType::Staking => matches!(c, RuntimeCall::Staking(..)),
		}
	}
	fn is_superset(&self, o: &Self) -> bool {
		match (self, o) {
			(x, y) if x == y => true,
			(ProxyType::Any, _) => true,
			(_, ProxyType::Any) => false,
			(ProxyType::NonTransfer, _) => true,
			_ => false,
		}
	}
}

impl pallet_proxy::Config for Runtime {
	type RuntimeEvent = RuntimeEvent;
	type RuntimeCall = RuntimeCall;
	type Currency = Balances;
	type ProxyType = ProxyType;
	type ProxyDepositBase = ProxyDepositBase;
	type ProxyDepositFactor = ProxyDepositFactor;
	type MaxProxies = ConstU32<32>;
	type WeightInfo = pallet_proxy::weights::SubstrateWeight<Runtime>;
	type MaxPending = ConstU32<32>;
	type CallHasher = BlakeTwo256;
	type AnnouncementDepositBase = AnnouncementDepositBase;
	type AnnouncementDepositFactor = AnnouncementDepositFactor;
}

parameter_types! {
	pub MaximumSchedulerWeight: Weight = Perbill::from_percent(80) *
		RuntimeBlockWeights::get().max_block;
}

impl pallet_scheduler::Config for Runtime {
	type RuntimeEvent = RuntimeEvent;
	type RuntimeOrigin = RuntimeOrigin;
	type PalletsOrigin = OriginCaller;
	type RuntimeCall = RuntimeCall;
	type MaximumWeight = MaximumSchedulerWeight;
	type ScheduleOrigin = EnsureRoot<AccountId>;
	type MaxScheduledPerBlock = ConstU32<512>;
	type WeightInfo = pallet_scheduler::weights::SubstrateWeight<Runtime>;
	type OriginPrivilegeCmp = EqualPrivilegeOnly;
	type Preimages = Preimage;
}

parameter_types! {
	pub const PreimageMaxSize: u32 = 4096 * 1024;
	pub const PreimageBaseDeposit: Balance = 1 * DOLLARS;
	// One cent: $10,000 / MB
	pub const PreimageByteDeposit: Balance = 1 * CENTS;
}

impl pallet_preimage::Config for Runtime {
	type WeightInfo = pallet_preimage::weights::SubstrateWeight<Runtime>;
	type RuntimeEvent = RuntimeEvent;
	type Currency = Balances;
	type ManagerOrigin = EnsureRoot<AccountId>;
	type BaseDeposit = PreimageBaseDeposit;
	type ByteDeposit = PreimageByteDeposit;
}

parameter_types! {
	// NOTE: Currently it is not possible to change the epoch duration after the chain has started.
	//       Attempting to do so will brick block production.
	pub const EpochDuration: u64 = EPOCH_DURATION_IN_SLOTS;
	pub const ExpectedBlockTime: Moment = MILLISECS_PER_BLOCK;
	pub const ReportLongevity: u64 =
		BondingDuration::get() as u64 * SessionsPerEra::get() as u64 * EpochDuration::get();
}

impl pallet_babe::Config for Runtime {
	type EpochDuration = EpochDuration;
	type ExpectedBlockTime = ExpectedBlockTime;
	type EpochChangeTrigger = pallet_babe::ExternalTrigger;
	type DisabledValidators = Session;

	type KeyOwnerProofSystem = Historical;

	type KeyOwnerProof = <Self::KeyOwnerProofSystem as KeyOwnerProofSystem<(
		KeyTypeId,
		pallet_babe::AuthorityId,
	)>>::Proof;

	type KeyOwnerIdentification = <Self::KeyOwnerProofSystem as KeyOwnerProofSystem<(
		KeyTypeId,
		pallet_babe::AuthorityId,
	)>>::IdentificationTuple;

	type HandleEquivocation =
		pallet_babe::EquivocationHandler<Self::KeyOwnerIdentification, Offences, ReportLongevity>;

	type WeightInfo = ();
	type MaxAuthorities = MaxAuthorities;
}

parameter_types! {
	pub const IndexDeposit: Balance = 1 * DOLLARS;
}

impl pallet_indices::Config for Runtime {
	type AccountIndex = AccountIndex;
	type Currency = Balances;
	type Deposit = IndexDeposit;
	type RuntimeEvent = RuntimeEvent;
	type WeightInfo = pallet_indices::weights::SubstrateWeight<Runtime>;
}

parameter_types! {
	pub const ExistentialDeposit: Balance = 1 * DOLLARS;
	// For weight estimation, we assume that the most locks on an individual account will be 50.
	// This number may need to be adjusted in the future if this assumption no longer holds true.
	pub const MaxLocks: u32 = 50;
	pub const MaxReserves: u32 = 50;
}

impl pallet_balances::Config for Runtime {
	type MaxLocks = MaxLocks;
	type MaxReserves = MaxReserves;
	type ReserveIdentifier = [u8; 8];
	type Balance = Balance;
	type DustRemoval = ();
	type RuntimeEvent = RuntimeEvent;
	type ExistentialDeposit = ExistentialDeposit;
	type AccountStore = frame_system::Pallet<Runtime>;
	type WeightInfo = pallet_balances::weights::SubstrateWeight<Runtime>;
}

parameter_types! {
	pub const TransactionByteFee: Balance = 10 * MILLICENTS;
	pub const OperationalFeeMultiplier: u8 = 5;
	pub const TargetBlockFullness: Perquintill = Perquintill::from_percent(25);
	pub AdjustmentVariable: Multiplier = Multiplier::saturating_from_rational(1, 100_000);
	pub MinimumMultiplier: Multiplier = Multiplier::saturating_from_rational(1, 1_000_000_000u128);
	pub MaximumMultiplier: Multiplier = Bounded::max_value();
}

impl pallet_transaction_payment::Config for Runtime {
	type RuntimeEvent = RuntimeEvent;
	type OnChargeTransaction = CurrencyAdapter<Balances, DealWithFees>;
	type OperationalFeeMultiplier = OperationalFeeMultiplier;
	type WeightToFee = IdentityFee<Balance>;
	type LengthToFee = ConstantMultiplier<Balance, TransactionByteFee>;
	type FeeMultiplierUpdate = TargetedFeeAdjustment<
		Self,
		TargetBlockFullness,
		AdjustmentVariable,
		MinimumMultiplier,
		MaximumMultiplier,
	>;
}

impl pallet_asset_tx_payment::Config for Runtime {
	type RuntimeEvent = RuntimeEvent;
	type Fungibles = Assets;
	type OnChargeAssetTransaction = pallet_asset_tx_payment::FungiblesAdapter<
		pallet_assets::BalanceToAssetBalance<Balances, Runtime, ConvertInto>,
		CreditToBlockAuthor,
	>;
}

parameter_types! {
	pub const MinimumPeriod: Moment = SLOT_DURATION / 2;
}

impl pallet_timestamp::Config for Runtime {
	type Moment = Moment;
	type OnTimestampSet = Babe;
	type MinimumPeriod = MinimumPeriod;
	type WeightInfo = pallet_timestamp::weights::SubstrateWeight<Runtime>;
}

parameter_types! {
	pub const UncleGenerations: BlockNumber = 5;
}

impl pallet_authorship::Config for Runtime {
	type FindAuthor = pallet_session::FindAccountFromAuthorIndex<Self, Babe>;
	type UncleGenerations = UncleGenerations;
	type FilterUncle = ();
	type EventHandler = (Staking, ImOnline);
}

impl_opaque_keys! {
	pub struct SessionKeys {
		pub grandpa: Grandpa,
		pub babe: Babe,
		pub im_online: ImOnline,
		pub authority_discovery: AuthorityDiscovery,
	}
}

impl pallet_session::Config for Runtime {
	type RuntimeEvent = RuntimeEvent;
	type ValidatorId = <Self as frame_system::Config>::AccountId;
	type ValidatorIdOf = pallet_staking::StashOf<Self>;
	type ShouldEndSession = Babe;
	type NextSessionRotation = Babe;
	type SessionManager = pallet_session::historical::NoteHistoricalRoot<Self, Staking>;
	type SessionHandler = <SessionKeys as OpaqueKeys>::KeyTypeIdProviders;
	type Keys = SessionKeys;
	type WeightInfo = pallet_session::weights::SubstrateWeight<Runtime>;
}

impl pallet_session::historical::Config for Runtime {
	type FullIdentification = pallet_staking::Exposure<AccountId, Balance>;
	type FullIdentificationOf = pallet_staking::ExposureOf<Runtime>;
}

pallet_staking_reward_curve::build! {
	const REWARD_CURVE: PiecewiseLinear<'static> = curve!(
		min_inflation: 0_025_000,
		max_inflation: 0_100_000,
		ideal_stake: 0_500_000,
		falloff: 0_050_000,
		max_piece_count: 40,
		test_precision: 0_005_000,
	);
}

parameter_types! {
	pub const SessionsPerEra: sp_staking::SessionIndex = 6;
	pub const BondingDuration: sp_staking::EraIndex = 24 * 28;
	pub const SlashDeferDuration: sp_staking::EraIndex = 24 * 7; // 1/4 the bonding duration.
	pub const RewardCurve: &'static PiecewiseLinear<'static> = &REWARD_CURVE;
	pub const MaxNominatorRewardedPerValidator: u32 = 256;
	pub const OffendingValidatorsThreshold: Perbill = Perbill::from_percent(17);
	pub OffchainRepeat: BlockNumber = 5;
	pub HistoryDepth: u32 = 84;
}

pub struct StakingBenchmarkingConfig;
impl pallet_staking::BenchmarkingConfig for StakingBenchmarkingConfig {
	type MaxNominators = ConstU32<1000>;
	type MaxValidators = ConstU32<1000>;
}

impl pallet_staking::Config for Runtime {
	type MaxNominations = MaxNominations;
	type Currency = Balances;
	type CurrencyBalance = Balance;
	type UnixTime = Timestamp;
	type CurrencyToVote = U128CurrencyToVote;
	type RewardRemainder = Treasury;
	type RuntimeEvent = RuntimeEvent;
	type Slash = Treasury; // send the slashed funds to the treasury.
	type Reward = (); // rewards are minted from the void
	type SessionsPerEra = SessionsPerEra;
	type BondingDuration = BondingDuration;
	type SlashDeferDuration = SlashDeferDuration;
	/// A super-majority of the council can cancel the slash.
	type AdminOrigin = EitherOfDiverse<
		EnsureRoot<AccountId>,
		pallet_collective::EnsureProportionAtLeast<AccountId, CouncilCollective, 3, 4>,
	>;
	type SessionInterface = Self;
	type EraPayout = pallet_staking::ConvertCurve<RewardCurve>;
	type NextNewSession = Session;
	type MaxNominatorRewardedPerValidator = MaxNominatorRewardedPerValidator;
	type OffendingValidatorsThreshold = OffendingValidatorsThreshold;
	type ElectionProvider = ElectionProviderMultiPhase;
	type GenesisElectionProvider = onchain::OnChainExecution<OnChainSeqPhragmen>;
	type VoterList = VoterList;
	// This a placeholder, to be introduced in the next PR as an instance of bags-list
	type TargetList = pallet_staking::UseValidatorsMap<Self>;
	type MaxUnlockingChunks = ConstU32<32>;
	type HistoryDepth = HistoryDepth;
	type OnStakerSlash = NominationPools;
	type WeightInfo = pallet_staking::weights::SubstrateWeight<Runtime>;
	type BenchmarkingConfig = StakingBenchmarkingConfig;
}

impl pallet_fast_unstake::Config for Runtime {
	type RuntimeEvent = RuntimeEvent;
	type ControlOrigin = frame_system::EnsureRoot<AccountId>;
	type BatchSize = ConstU32<128>;
	type Deposit = ConstU128<{ DOLLARS }>;
	type Currency = Balances;
	type Staking = Staking;
	type WeightInfo = ();
}

parameter_types! {
	// phase durations. 1/4 of the last session for each.
	pub const SignedPhase: u32 = EPOCH_DURATION_IN_BLOCKS / 4;
	pub const UnsignedPhase: u32 = EPOCH_DURATION_IN_BLOCKS / 4;

	// signed config
	pub const SignedRewardBase: Balance = 1 * DOLLARS;
	pub const SignedDepositBase: Balance = 1 * DOLLARS;
	pub const SignedDepositByte: Balance = 1 * CENTS;

	pub BetterUnsignedThreshold: Perbill = Perbill::from_rational(1u32, 10_000);

	// miner configs
	pub const MultiPhaseUnsignedPriority: TransactionPriority = StakingUnsignedPriority::get() - 1u64;
	pub MinerMaxWeight: Weight = RuntimeBlockWeights::get()
		.get(DispatchClass::Normal)
		.max_extrinsic.expect("Normal extrinsics have a weight limit configured; qed")
		.saturating_sub(BlockExecutionWeight::get());
	// Solution can occupy 90% of normal block size
	pub MinerMaxLength: u32 = Perbill::from_rational(9u32, 10) *
		*RuntimeBlockLength::get()
		.max
		.get(DispatchClass::Normal);
}

frame_election_provider_support::generate_solution_type!(
	#[compact]
	pub struct NposSolution16::<
		VoterIndex = u32,
		TargetIndex = u16,
		Accuracy = sp_runtime::PerU16,
		MaxVoters = MaxElectingVoters,
	>(16)
);

parameter_types! {
	pub MaxNominations: u32 = <NposSolution16 as frame_election_provider_support::NposSolution>::LIMIT as u32;
	pub MaxElectingVoters: u32 = 40_000;
	pub MaxElectableTargets: u16 = 10_000;
	// OnChain values are lower.
	pub MaxOnChainElectingVoters: u32 = 5000;
	pub MaxOnChainElectableTargets: u16 = 1250;
	// The maximum winners that can be elected by the Election pallet which is equivalent to the
	// maximum active validators the staking pallet can have.
	pub MaxActiveValidators: u32 = 1000;
}

/// The numbers configured here could always be more than the the maximum limits of staking pallet
/// to ensure election snapshot will not run out of memory. For now, we set them to smaller values
/// since the staking is bounded and the weight pipeline takes hours for this single pallet.
pub struct ElectionProviderBenchmarkConfig;
impl pallet_election_provider_multi_phase::BenchmarkingConfig for ElectionProviderBenchmarkConfig {
	const VOTERS: [u32; 2] = [1000, 2000];
	const TARGETS: [u32; 2] = [500, 1000];
	const ACTIVE_VOTERS: [u32; 2] = [500, 800];
	const DESIRED_TARGETS: [u32; 2] = [200, 400];
	const SNAPSHOT_MAXIMUM_VOTERS: u32 = 1000;
	const MINER_MAXIMUM_VOTERS: u32 = 1000;
	const MAXIMUM_TARGETS: u32 = 300;
}

/// Maximum number of iterations for balancing that will be executed in the embedded OCW
/// miner of election provider multi phase.
pub const MINER_MAX_ITERATIONS: u32 = 10;

/// A source of random balance for NposSolver, which is meant to be run by the OCW election miner.
pub struct OffchainRandomBalancing;
impl Get<Option<BalancingConfig>> for OffchainRandomBalancing {
	fn get() -> Option<BalancingConfig> {
		use sp_runtime::traits::TrailingZeroInput;
		let iterations = match MINER_MAX_ITERATIONS {
			0 => 0,
			max => {
				let seed = sp_io::offchain::random_seed();
				let random = <u32>::decode(&mut TrailingZeroInput::new(&seed))
					.expect("input is padded with zeroes; qed") %
					max.saturating_add(1);
				random as usize
			},
		};

		let config = BalancingConfig { iterations, tolerance: 0 };
		Some(config)
	}
}

pub struct OnChainSeqPhragmen;
impl onchain::Config for OnChainSeqPhragmen {
	type System = Runtime;
	type Solver = SequentialPhragmen<
		AccountId,
		pallet_election_provider_multi_phase::SolutionAccuracyOf<Runtime>,
	>;
	type DataProvider = <Runtime as pallet_election_provider_multi_phase::Config>::DataProvider;
	type WeightInfo = frame_election_provider_support::weights::SubstrateWeight<Runtime>;
	type MaxWinners = <Runtime as pallet_election_provider_multi_phase::Config>::MaxWinners;
	type VotersBound = MaxOnChainElectingVoters;
	type TargetsBound = MaxOnChainElectableTargets;
}

impl pallet_election_provider_multi_phase::MinerConfig for Runtime {
	type AccountId = AccountId;
	type MaxLength = MinerMaxLength;
	type MaxWeight = MinerMaxWeight;
	type Solution = NposSolution16;
	type MaxVotesPerVoter =
	<<Self as pallet_election_provider_multi_phase::Config>::DataProvider as ElectionDataProvider>::MaxVotesPerVoter;

	// The unsigned submissions have to respect the weight of the submit_unsigned call, thus their
	// weight estimate function is wired to this call's weight.
	fn solution_weight(v: u32, t: u32, a: u32, d: u32) -> Weight {
		<
			<Self as pallet_election_provider_multi_phase::Config>::WeightInfo
			as
			pallet_election_provider_multi_phase::WeightInfo
		>::submit_unsigned(v, t, a, d)
	}
}

impl pallet_election_provider_multi_phase::Config for Runtime {
	type RuntimeEvent = RuntimeEvent;
	type Currency = Balances;
	type EstimateCallFee = TransactionPayment;
	type SignedPhase = SignedPhase;
	type UnsignedPhase = UnsignedPhase;
	type BetterUnsignedThreshold = BetterUnsignedThreshold;
	type BetterSignedThreshold = ();
	type OffchainRepeat = OffchainRepeat;
	type MinerTxPriority = MultiPhaseUnsignedPriority;
	type MinerConfig = Self;
	type SignedMaxSubmissions = ConstU32<10>;
	type SignedRewardBase = SignedRewardBase;
	type SignedDepositBase = SignedDepositBase;
	type SignedDepositByte = SignedDepositByte;
	type SignedMaxRefunds = ConstU32<3>;
	type SignedDepositWeight = ();
	type SignedMaxWeight = MinerMaxWeight;
	type SlashHandler = (); // burn slashes
	type RewardHandler = (); // nothing to do upon rewards
	type DataProvider = Staking;
	type Fallback = onchain::OnChainExecution<OnChainSeqPhragmen>;
	type GovernanceFallback = onchain::OnChainExecution<OnChainSeqPhragmen>;
	type Solver = SequentialPhragmen<AccountId, SolutionAccuracyOf<Self>, OffchainRandomBalancing>;
	type ForceOrigin = EnsureRootOrHalfCouncil;
	type MaxElectableTargets = MaxElectableTargets;
	type MaxWinners = MaxActiveValidators;
	type MaxElectingVoters = MaxElectingVoters;
	type BenchmarkingConfig = ElectionProviderBenchmarkConfig;
	type WeightInfo = pallet_election_provider_multi_phase::weights::SubstrateWeight<Self>;
}

parameter_types! {
	pub const BagThresholds: &'static [u64] = &voter_bags::THRESHOLDS;
}

type VoterBagsListInstance = pallet_bags_list::Instance1;
impl pallet_bags_list::Config<VoterBagsListInstance> for Runtime {
	type RuntimeEvent = RuntimeEvent;
	/// The voter bags-list is loosely kept up to date, and the real source of truth for the score
	/// of each node is the staking pallet.
	type ScoreProvider = Staking;
	type BagThresholds = BagThresholds;
	type Score = VoteWeight;
	type WeightInfo = pallet_bags_list::weights::SubstrateWeight<Runtime>;
}

parameter_types! {
	pub const PostUnbondPoolsWindow: u32 = 4;
	pub const NominationPoolsPalletId: PalletId = PalletId(*b"py/nopls");
	pub const MaxPointsToBalance: u8 = 10;
}

use sp_runtime::traits::Convert;
pub struct BalanceToU256;
impl Convert<Balance, sp_core::U256> for BalanceToU256 {
	fn convert(balance: Balance) -> sp_core::U256 {
		sp_core::U256::from(balance)
	}
}
pub struct U256ToBalance;
impl Convert<sp_core::U256, Balance> for U256ToBalance {
	fn convert(n: sp_core::U256) -> Balance {
		n.try_into().unwrap_or(Balance::max_value())
	}
}

impl pallet_nomination_pools::Config for Runtime {
	type WeightInfo = ();
	type RuntimeEvent = RuntimeEvent;
	type Currency = Balances;
	type RewardCounter = FixedU128;
	type BalanceToU256 = BalanceToU256;
	type U256ToBalance = U256ToBalance;
	type Staking = Staking;
	type PostUnbondingPoolsWindow = PostUnbondPoolsWindow;
	type MaxMetadataLen = ConstU32<256>;
	type MaxUnbonding = ConstU32<8>;
	type PalletId = NominationPoolsPalletId;
	type MaxPointsToBalance = MaxPointsToBalance;
}

parameter_types! {
	pub const VoteLockingPeriod: BlockNumber = 30 * DAYS;
}

impl pallet_conviction_voting::Config for Runtime {
	type WeightInfo = pallet_conviction_voting::weights::SubstrateWeight<Self>;
	type RuntimeEvent = RuntimeEvent;
	type Currency = Balances;
	type VoteLockingPeriod = VoteLockingPeriod;
	type MaxVotes = ConstU32<512>;
	type MaxTurnout = frame_support::traits::TotalIssuanceOf<Balances, Self::AccountId>;
	type Polls = Referenda;
}

parameter_types! {
	pub const AlarmInterval: BlockNumber = 1;
	pub const SubmissionDeposit: Balance = 100 * DOLLARS;
	pub const UndecidingTimeout: BlockNumber = 28 * DAYS;
}

pub struct TracksInfo;
impl pallet_referenda::TracksInfo<Balance, BlockNumber> for TracksInfo {
	type Id = u16;
	type RuntimeOrigin = <RuntimeOrigin as frame_support::traits::OriginTrait>::PalletsOrigin;
	fn tracks() -> &'static [(Self::Id, pallet_referenda::TrackInfo<Balance, BlockNumber>)] {
		static DATA: [(u16, pallet_referenda::TrackInfo<Balance, BlockNumber>); 1] = [(
			0u16,
			pallet_referenda::TrackInfo {
				name: "root",
				max_deciding: 1,
				decision_deposit: 10,
				prepare_period: 4,
				decision_period: 4,
				confirm_period: 2,
				min_enactment_period: 4,
				min_approval: pallet_referenda::Curve::LinearDecreasing {
					length: Perbill::from_percent(100),
					floor: Perbill::from_percent(50),
					ceil: Perbill::from_percent(100),
				},
				min_support: pallet_referenda::Curve::LinearDecreasing {
					length: Perbill::from_percent(100),
					floor: Perbill::from_percent(0),
					ceil: Perbill::from_percent(100),
				},
			},
		)];
		&DATA[..]
	}
	fn track_for(id: &Self::RuntimeOrigin) -> Result<Self::Id, ()> {
		if let Ok(system_origin) = frame_system::RawOrigin::try_from(id.clone()) {
			match system_origin {
				frame_system::RawOrigin::Root => Ok(0),
				_ => Err(()),
			}
		} else {
			Err(())
		}
	}
}
pallet_referenda::impl_tracksinfo_get!(TracksInfo, Balance, BlockNumber);

impl pallet_referenda::Config for Runtime {
	type WeightInfo = pallet_referenda::weights::SubstrateWeight<Self>;
	type RuntimeCall = RuntimeCall;
	type RuntimeEvent = RuntimeEvent;
	type Scheduler = Scheduler;
	type Currency = pallet_balances::Pallet<Self>;
	type SubmitOrigin = EnsureSigned<AccountId>;
	type CancelOrigin = EnsureRoot<AccountId>;
	type KillOrigin = EnsureRoot<AccountId>;
	type Slash = ();
	type Votes = pallet_conviction_voting::VotesOf<Runtime>;
	type Tally = pallet_conviction_voting::TallyOf<Runtime>;
	type SubmissionDeposit = SubmissionDeposit;
	type MaxQueued = ConstU32<100>;
	type UndecidingTimeout = UndecidingTimeout;
	type AlarmInterval = AlarmInterval;
	type Tracks = TracksInfo;
	type Preimages = Preimage;
}

impl pallet_referenda::Config<pallet_referenda::Instance2> for Runtime {
	type WeightInfo = pallet_referenda::weights::SubstrateWeight<Self>;
	type RuntimeCall = RuntimeCall;
	type RuntimeEvent = RuntimeEvent;
	type Scheduler = Scheduler;
	type Currency = pallet_balances::Pallet<Self>;
	type SubmitOrigin = EnsureSigned<AccountId>;
	type CancelOrigin = EnsureRoot<AccountId>;
	type KillOrigin = EnsureRoot<AccountId>;
	type Slash = ();
	type Votes = pallet_ranked_collective::Votes;
	type Tally = pallet_ranked_collective::TallyOf<Runtime>;
	type SubmissionDeposit = SubmissionDeposit;
	type MaxQueued = ConstU32<100>;
	type UndecidingTimeout = UndecidingTimeout;
	type AlarmInterval = AlarmInterval;
	type Tracks = TracksInfo;
	type Preimages = Preimage;
}

impl pallet_ranked_collective::Config for Runtime {
	type WeightInfo = pallet_ranked_collective::weights::SubstrateWeight<Self>;
	type RuntimeEvent = RuntimeEvent;
	type PromoteOrigin = EnsureRootWithSuccess<AccountId, ConstU16<65535>>;
	type DemoteOrigin = EnsureRootWithSuccess<AccountId, ConstU16<65535>>;
	type Polls = RankedPolls;
	type MinRankOfClass = traits::Identity;
	type VoteWeight = pallet_ranked_collective::Geometric;
}

impl pallet_remark::Config for Runtime {
	type WeightInfo = pallet_remark::weights::SubstrateWeight<Self>;
	type RuntimeEvent = RuntimeEvent;
}

impl pallet_root_testing::Config for Runtime {}

parameter_types! {
	pub const LaunchPeriod: BlockNumber = 28 * 24 * 60 * MINUTES;
	pub const VotingPeriod: BlockNumber = 28 * 24 * 60 * MINUTES;
	pub const FastTrackVotingPeriod: BlockNumber = 3 * 24 * 60 * MINUTES;
	pub const MinimumDeposit: Balance = 100 * DOLLARS;
	pub const EnactmentPeriod: BlockNumber = 30 * 24 * 60 * MINUTES;
	pub const CooloffPeriod: BlockNumber = 28 * 24 * 60 * MINUTES;
	pub const MaxProposals: u32 = 100;
}

impl pallet_democracy::Config for Runtime {
	type RuntimeEvent = RuntimeEvent;
	type Currency = Balances;
	type EnactmentPeriod = EnactmentPeriod;
	type LaunchPeriod = LaunchPeriod;
	type VotingPeriod = VotingPeriod;
	type VoteLockingPeriod = EnactmentPeriod; // Same as EnactmentPeriod
	type MinimumDeposit = MinimumDeposit;
	/// A straight majority of the council can decide what their next motion is.
	type ExternalOrigin =
		pallet_collective::EnsureProportionAtLeast<AccountId, CouncilCollective, 1, 2>;
	/// A super-majority can have the next scheduled referendum be a straight majority-carries vote.
	type ExternalMajorityOrigin =
		pallet_collective::EnsureProportionAtLeast<AccountId, CouncilCollective, 3, 4>;
	/// A unanimous council can have the next scheduled referendum be a straight default-carries
	/// (NTB) vote.
	type ExternalDefaultOrigin =
		pallet_collective::EnsureProportionAtLeast<AccountId, CouncilCollective, 1, 1>;
	/// Two thirds of the technical committee can have an ExternalMajority/ExternalDefault vote
	/// be tabled immediately and with a shorter voting/enactment period.
	type FastTrackOrigin =
		pallet_collective::EnsureProportionAtLeast<AccountId, TechnicalCollective, 2, 3>;
	type InstantOrigin =
		pallet_collective::EnsureProportionAtLeast<AccountId, TechnicalCollective, 1, 1>;
	type InstantAllowed = frame_support::traits::ConstBool<true>;
	type FastTrackVotingPeriod = FastTrackVotingPeriod;
	// To cancel a proposal which has been passed, 2/3 of the council must agree to it.
	type CancellationOrigin =
		pallet_collective::EnsureProportionAtLeast<AccountId, CouncilCollective, 2, 3>;
	// To cancel a proposal before it has been passed, the technical committee must be unanimous or
	// Root must agree.
	type CancelProposalOrigin = EitherOfDiverse<
		EnsureRoot<AccountId>,
		pallet_collective::EnsureProportionAtLeast<AccountId, TechnicalCollective, 1, 1>,
	>;
	type BlacklistOrigin = EnsureRoot<AccountId>;
	// Any single technical committee member may veto a coming council proposal, however they can
	// only do it once and it lasts only for the cool-off period.
	type VetoOrigin = pallet_collective::EnsureMember<AccountId, TechnicalCollective>;
	type CooloffPeriod = CooloffPeriod;
	type Slash = Treasury;
	type Scheduler = Scheduler;
	type PalletsOrigin = OriginCaller;
	type MaxVotes = ConstU32<100>;
	type WeightInfo = pallet_democracy::weights::SubstrateWeight<Runtime>;
	type MaxProposals = MaxProposals;
	type Preimages = Preimage;
	type MaxDeposits = ConstU32<100>;
	type MaxBlacklisted = ConstU32<100>;
}

parameter_types! {
	pub const CouncilMotionDuration: BlockNumber = 5 * DAYS;
	pub const CouncilMaxProposals: u32 = 100;
	pub const CouncilMaxMembers: u32 = 100;
}

type CouncilCollective = pallet_collective::Instance1;
impl pallet_collective::Config<CouncilCollective> for Runtime {
	type RuntimeOrigin = RuntimeOrigin;
	type Proposal = RuntimeCall;
	type RuntimeEvent = RuntimeEvent;
	type MotionDuration = CouncilMotionDuration;
	type MaxProposals = CouncilMaxProposals;
	type MaxMembers = CouncilMaxMembers;
	type DefaultVote = pallet_collective::PrimeDefaultVote;
	type WeightInfo = pallet_collective::weights::SubstrateWeight<Runtime>;
}

parameter_types! {
	pub const CandidacyBond: Balance = 10 * DOLLARS;
	// 1 storage item created, key size is 32 bytes, value size is 16+16.
	pub const VotingBondBase: Balance = deposit(1, 64);
	// additional data per vote is 32 bytes (account id).
	pub const VotingBondFactor: Balance = deposit(0, 32);
	pub const TermDuration: BlockNumber = 7 * DAYS;
	pub const DesiredMembers: u32 = 13;
	pub const DesiredRunnersUp: u32 = 7;
	pub const MaxVoters: u32 = 10 * 1000;
	pub const MaxCandidates: u32 = 1000;
	pub const ElectionsPhragmenPalletId: LockIdentifier = *b"phrelect";
}

// Make sure that there are no more than `MaxMembers` members elected via elections-phragmen.
const_assert!(DesiredMembers::get() <= CouncilMaxMembers::get());

impl pallet_elections_phragmen::Config for Runtime {
	type RuntimeEvent = RuntimeEvent;
	type PalletId = ElectionsPhragmenPalletId;
	type Currency = Balances;
	type ChangeMembers = Council;
	// NOTE: this implies that council's genesis members cannot be set directly and must come from
	// this module.
	type InitializeMembers = Council;
	type CurrencyToVote = U128CurrencyToVote;
	type CandidacyBond = CandidacyBond;
	type VotingBondBase = VotingBondBase;
	type VotingBondFactor = VotingBondFactor;
	type LoserCandidate = ();
	type KickedMember = ();
	type DesiredMembers = DesiredMembers;
	type DesiredRunnersUp = DesiredRunnersUp;
	type TermDuration = TermDuration;
	type MaxVoters = MaxVoters;
	type MaxCandidates = MaxCandidates;
	type WeightInfo = pallet_elections_phragmen::weights::SubstrateWeight<Runtime>;
}

parameter_types! {
	pub const TechnicalMotionDuration: BlockNumber = 5 * DAYS;
	pub const TechnicalMaxProposals: u32 = 100;
	pub const TechnicalMaxMembers: u32 = 100;
}

type TechnicalCollective = pallet_collective::Instance2;
impl pallet_collective::Config<TechnicalCollective> for Runtime {
	type RuntimeOrigin = RuntimeOrigin;
	type Proposal = RuntimeCall;
	type RuntimeEvent = RuntimeEvent;
	type MotionDuration = TechnicalMotionDuration;
	type MaxProposals = TechnicalMaxProposals;
	type MaxMembers = TechnicalMaxMembers;
	type DefaultVote = pallet_collective::PrimeDefaultVote;
	type WeightInfo = pallet_collective::weights::SubstrateWeight<Runtime>;
}

type EnsureRootOrHalfCouncil = EitherOfDiverse<
	EnsureRoot<AccountId>,
	pallet_collective::EnsureProportionMoreThan<AccountId, CouncilCollective, 1, 2>,
>;
impl pallet_membership::Config<pallet_membership::Instance1> for Runtime {
	type RuntimeEvent = RuntimeEvent;
	type AddOrigin = EnsureRootOrHalfCouncil;
	type RemoveOrigin = EnsureRootOrHalfCouncil;
	type SwapOrigin = EnsureRootOrHalfCouncil;
	type ResetOrigin = EnsureRootOrHalfCouncil;
	type PrimeOrigin = EnsureRootOrHalfCouncil;
	type MembershipInitialized = TechnicalCommittee;
	type MembershipChanged = TechnicalCommittee;
	type MaxMembers = TechnicalMaxMembers;
	type WeightInfo = pallet_membership::weights::SubstrateWeight<Runtime>;
}

parameter_types! {
	pub const ProposalBond: Permill = Permill::from_percent(5);
	pub const ProposalBondMinimum: Balance = 1 * DOLLARS;
	pub const SpendPeriod: BlockNumber = 1 * DAYS;
	pub const Burn: Permill = Permill::from_percent(50);
	pub const TipCountdown: BlockNumber = 1 * DAYS;
	pub const TipFindersFee: Percent = Percent::from_percent(20);
	pub const TipReportDepositBase: Balance = 1 * DOLLARS;
	pub const DataDepositPerByte: Balance = 1 * CENTS;
	pub const TreasuryPalletId: PalletId = PalletId(*b"py/trsry");
	pub const MaximumReasonLength: u32 = 300;
	pub const MaxApprovals: u32 = 100;
	pub const MaxBalance: Balance = Balance::max_value();
}

impl pallet_treasury::Config for Runtime {
	type PalletId = TreasuryPalletId;
	type Currency = Balances;
	type ApproveOrigin = EitherOfDiverse<
		EnsureRoot<AccountId>,
		pallet_collective::EnsureProportionAtLeast<AccountId, CouncilCollective, 3, 5>,
	>;
	type RejectOrigin = EitherOfDiverse<
		EnsureRoot<AccountId>,
		pallet_collective::EnsureProportionMoreThan<AccountId, CouncilCollective, 1, 2>,
	>;
	type RuntimeEvent = RuntimeEvent;
	type OnSlash = ();
	type ProposalBond = ProposalBond;
	type ProposalBondMinimum = ProposalBondMinimum;
	type ProposalBondMaximum = ();
	type SpendPeriod = SpendPeriod;
	type Burn = Burn;
	type BurnDestination = ();
	type SpendFunds = Bounties;
	type WeightInfo = pallet_treasury::weights::SubstrateWeight<Runtime>;
	type MaxApprovals = MaxApprovals;
	type SpendOrigin = EnsureWithSuccess<EnsureRoot<AccountId>, AccountId, MaxBalance>;
}

parameter_types! {
	pub const BountyCuratorDeposit: Permill = Permill::from_percent(50);
	pub const BountyValueMinimum: Balance = 5 * DOLLARS;
	pub const BountyDepositBase: Balance = 1 * DOLLARS;
	pub const CuratorDepositMultiplier: Permill = Permill::from_percent(50);
	pub const CuratorDepositMin: Balance = 1 * DOLLARS;
	pub const CuratorDepositMax: Balance = 100 * DOLLARS;
	pub const BountyDepositPayoutDelay: BlockNumber = 1 * DAYS;
	pub const BountyUpdatePeriod: BlockNumber = 14 * DAYS;
}

impl pallet_bounties::Config for Runtime {
	type RuntimeEvent = RuntimeEvent;
	type BountyDepositBase = BountyDepositBase;
	type BountyDepositPayoutDelay = BountyDepositPayoutDelay;
	type BountyUpdatePeriod = BountyUpdatePeriod;
	type CuratorDepositMultiplier = CuratorDepositMultiplier;
	type CuratorDepositMin = CuratorDepositMin;
	type CuratorDepositMax = CuratorDepositMax;
	type BountyValueMinimum = BountyValueMinimum;
	type DataDepositPerByte = DataDepositPerByte;
	type MaximumReasonLength = MaximumReasonLength;
	type WeightInfo = pallet_bounties::weights::SubstrateWeight<Runtime>;
	type ChildBountyManager = ChildBounties;
}

parameter_types! {
	/// Allocate at most 20% of each block for message processing.
	///
	/// Is set to 20% since the scheduler can already consume a maximum of 80%.
	pub MessageQueueServiceWeight: Option<Weight> = Some(Perbill::from_percent(20) * RuntimeBlockWeights::get().max_block);
}

impl pallet_message_queue::Config for Runtime {
	type RuntimeEvent = RuntimeEvent;
	type WeightInfo = ();
	/// NOTE: Always set this to `NoopMessageProcessor` for benchmarking.
	type MessageProcessor = pallet_message_queue::mock_helpers::NoopMessageProcessor;
	type Size = u32;
	type QueueChangeHandler = ();
	type HeapSize = ConstU32<{ 64 * 1024 }>;
	type MaxStale = ConstU32<128>;
	type ServiceWeight = MessageQueueServiceWeight;
}

parameter_types! {
	pub const ChildBountyValueMinimum: Balance = 1 * DOLLARS;
}

impl pallet_child_bounties::Config for Runtime {
	type RuntimeEvent = RuntimeEvent;
	type MaxActiveChildBountyCount = ConstU32<5>;
	type ChildBountyValueMinimum = ChildBountyValueMinimum;
	type WeightInfo = pallet_child_bounties::weights::SubstrateWeight<Runtime>;
}

impl pallet_tips::Config for Runtime {
	type RuntimeEvent = RuntimeEvent;
	type DataDepositPerByte = DataDepositPerByte;
	type MaximumReasonLength = MaximumReasonLength;
	type Tippers = Elections;
	type TipCountdown = TipCountdown;
	type TipFindersFee = TipFindersFee;
	type TipReportDepositBase = TipReportDepositBase;
	type WeightInfo = pallet_tips::weights::SubstrateWeight<Runtime>;
}

parameter_types! {
	pub const DepositPerItem: Balance = deposit(1, 0);
	pub const DepositPerByte: Balance = deposit(0, 1);
	pub const MaxValueSize: u32 = 16 * 1024;
	pub const DeletionQueueDepth: u32 = 128;
	// The lazy deletion runs inside on_initialize.
	pub DeletionWeightLimit: Weight = RuntimeBlockWeights::get()
		.per_class
		.get(DispatchClass::Normal)
		.max_total
		.unwrap_or(RuntimeBlockWeights::get().max_block);
	pub Schedule: pallet_contracts::Schedule<Runtime> = Default::default();
}

impl pallet_contracts::Config for Runtime {
	type Time = Timestamp;
	type Randomness = RandomnessCollectiveFlip;
	type Currency = Balances;
	type RuntimeEvent = RuntimeEvent;
	type RuntimeCall = RuntimeCall;
	/// The safest default is to allow no calls at all.
	///
	/// Runtimes should whitelist dispatchables that are allowed to be called from contracts
	/// and make sure they are stable. Dispatchables exposed to contracts are not allowed to
	/// change because that would break already deployed contracts. The `Call` structure itself
	/// is not allowed to change the indices of existing pallets, too.
	type CallFilter = Nothing;
	type DepositPerItem = DepositPerItem;
	type DepositPerByte = DepositPerByte;
	type CallStack = [pallet_contracts::Frame<Self>; 31];
	type WeightPrice = pallet_transaction_payment::Pallet<Self>;
	type WeightInfo = pallet_contracts::weights::SubstrateWeight<Self>;
	type ChainExtension = ();
	type DeletionQueueDepth = DeletionQueueDepth;
	type DeletionWeightLimit = DeletionWeightLimit;
	type Schedule = Schedule;
	type AddressGenerator = pallet_contracts::DefaultAddressGenerator;
	type MaxCodeLen = ConstU32<{ 128 * 1024 }>;
	type MaxStorageKeyLen = ConstU32<128>;
	type UnsafeUnstableInterface = ConstBool<false>;
	type MaxDebugBufferLen = ConstU32<{ 2 * 1024 * 1024 }>;
}

impl pallet_sudo::Config for Runtime {
	type RuntimeEvent = RuntimeEvent;
	type RuntimeCall = RuntimeCall;
}

parameter_types! {
	pub const ImOnlineUnsignedPriority: TransactionPriority = TransactionPriority::max_value();
	/// We prioritize im-online heartbeats over election solution submission.
	pub const StakingUnsignedPriority: TransactionPriority = TransactionPriority::max_value() / 2;
	pub const MaxAuthorities: u32 = 100;
	pub const MaxKeys: u32 = 10_000;
	pub const MaxPeerInHeartbeats: u32 = 10_000;
	pub const MaxPeerDataEncodingSize: u32 = 1_000;
}

impl<LocalCall> frame_system::offchain::CreateSignedTransaction<LocalCall> for Runtime
where
	RuntimeCall: From<LocalCall>,
{
	fn create_transaction<C: frame_system::offchain::AppCrypto<Self::Public, Self::Signature>>(
		call: RuntimeCall,
		public: <Signature as traits::Verify>::Signer,
		account: AccountId,
		nonce: Index,
	) -> Option<(RuntimeCall, <UncheckedExtrinsic as traits::Extrinsic>::SignaturePayload)> {
		let tip = 0;
		// take the biggest period possible.
		let period =
			BlockHashCount::get().checked_next_power_of_two().map(|c| c / 2).unwrap_or(2) as u64;
		let current_block = System::block_number()
			.saturated_into::<u64>()
			// The `System::block_number` is initialized with `n+1`,
			// so the actual block number is `n`.
			.saturating_sub(1);
		let era = Era::mortal(period, current_block);
		let extra = (
			frame_system::CheckNonZeroSender::<Runtime>::new(),
			frame_system::CheckSpecVersion::<Runtime>::new(),
			frame_system::CheckTxVersion::<Runtime>::new(),
			frame_system::CheckGenesis::<Runtime>::new(),
			frame_system::CheckEra::<Runtime>::from(era),
			frame_system::CheckNonce::<Runtime>::from(nonce),
			frame_system::CheckWeight::<Runtime>::new(),
			pallet_asset_tx_payment::ChargeAssetTxPayment::<Runtime>::from(tip, None),
		);
		let raw_payload = SignedPayload::new(call, extra)
			.map_err(|e| {
				log::warn!("Unable to create signed payload: {:?}", e);
			})
			.ok()?;
		let signature = raw_payload.using_encoded(|payload| C::sign(payload, public))?;
		let address = Indices::unlookup(account);
		let (call, extra, _) = raw_payload.deconstruct();
		Some((call, (address, signature, extra)))
	}
}

impl frame_system::offchain::SigningTypes for Runtime {
	type Public = <Signature as traits::Verify>::Signer;
	type Signature = Signature;
}

impl<C> frame_system::offchain::SendTransactionTypes<C> for Runtime
where
	RuntimeCall: From<C>,
{
	type Extrinsic = UncheckedExtrinsic;
	type OverarchingCall = RuntimeCall;
}

impl pallet_im_online::Config for Runtime {
	type AuthorityId = ImOnlineId;
	type RuntimeEvent = RuntimeEvent;
	type NextSessionRotation = Babe;
	type ValidatorSet = Historical;
	type ReportUnresponsiveness = Offences;
	type UnsignedPriority = ImOnlineUnsignedPriority;
	type WeightInfo = pallet_im_online::weights::SubstrateWeight<Runtime>;
	type MaxKeys = MaxKeys;
	type MaxPeerInHeartbeats = MaxPeerInHeartbeats;
	type MaxPeerDataEncodingSize = MaxPeerDataEncodingSize;
}

impl pallet_offences::Config for Runtime {
	type RuntimeEvent = RuntimeEvent;
	type IdentificationTuple = pallet_session::historical::IdentificationTuple<Self>;
	type OnOffenceHandler = Staking;
}

impl pallet_authority_discovery::Config for Runtime {
	type MaxAuthorities = MaxAuthorities;
}

impl pallet_grandpa::Config for Runtime {
	type RuntimeEvent = RuntimeEvent;

	type KeyOwnerProofSystem = Historical;

	type KeyOwnerProof =
		<Self::KeyOwnerProofSystem as KeyOwnerProofSystem<(KeyTypeId, GrandpaId)>>::Proof;

	type KeyOwnerIdentification = <Self::KeyOwnerProofSystem as KeyOwnerProofSystem<(
		KeyTypeId,
		GrandpaId,
	)>>::IdentificationTuple;

	type HandleEquivocation = pallet_grandpa::EquivocationHandler<
		Self::KeyOwnerIdentification,
		Offences,
		ReportLongevity,
	>;

	type WeightInfo = ();
	type MaxAuthorities = MaxAuthorities;
}

parameter_types! {
	pub const BasicDeposit: Balance = 10 * DOLLARS;       // 258 bytes on-chain
	pub const FieldDeposit: Balance = 250 * CENTS;        // 66 bytes on-chain
	pub const SubAccountDeposit: Balance = 2 * DOLLARS;   // 53 bytes on-chain
	pub const MaxSubAccounts: u32 = 100;
	pub const MaxAdditionalFields: u32 = 100;
	pub const MaxRegistrars: u32 = 20;
}

impl pallet_identity::Config for Runtime {
	type RuntimeEvent = RuntimeEvent;
	type Currency = Balances;
	type BasicDeposit = BasicDeposit;
	type FieldDeposit = FieldDeposit;
	type SubAccountDeposit = SubAccountDeposit;
	type MaxSubAccounts = MaxSubAccounts;
	type MaxAdditionalFields = MaxAdditionalFields;
	type MaxRegistrars = MaxRegistrars;
	type Slashed = Treasury;
	type ForceOrigin = EnsureRootOrHalfCouncil;
	type RegistrarOrigin = EnsureRootOrHalfCouncil;
	type WeightInfo = pallet_identity::weights::SubstrateWeight<Runtime>;
}

parameter_types! {
	pub const ConfigDepositBase: Balance = 5 * DOLLARS;
	pub const FriendDepositFactor: Balance = 50 * CENTS;
	pub const MaxFriends: u16 = 9;
	pub const RecoveryDeposit: Balance = 5 * DOLLARS;
}

impl pallet_recovery::Config for Runtime {
	type RuntimeEvent = RuntimeEvent;
	type WeightInfo = pallet_recovery::weights::SubstrateWeight<Runtime>;
	type RuntimeCall = RuntimeCall;
	type Currency = Balances;
	type ConfigDepositBase = ConfigDepositBase;
	type FriendDepositFactor = FriendDepositFactor;
	type MaxFriends = MaxFriends;
	type RecoveryDeposit = RecoveryDeposit;
}

parameter_types! {
	pub const CandidateDeposit: Balance = 10 * DOLLARS;
	pub const WrongSideDeduction: Balance = 2 * DOLLARS;
	pub const MaxStrikes: u32 = 10;
	pub const RotationPeriod: BlockNumber = 80 * HOURS;
	pub const PeriodSpend: Balance = 500 * DOLLARS;
	pub const MaxLockDuration: BlockNumber = 36 * 30 * DAYS;
	pub const ChallengePeriod: BlockNumber = 7 * DAYS;
	pub const MaxCandidateIntake: u32 = 10;
	pub const SocietyPalletId: PalletId = PalletId(*b"py/socie");
}

impl pallet_society::Config for Runtime {
	type RuntimeEvent = RuntimeEvent;
	type PalletId = SocietyPalletId;
	type Currency = Balances;
	type Randomness = RandomnessCollectiveFlip;
	type CandidateDeposit = CandidateDeposit;
	type WrongSideDeduction = WrongSideDeduction;
	type MaxStrikes = MaxStrikes;
	type PeriodSpend = PeriodSpend;
	type MembershipChanged = ();
	type RotationPeriod = RotationPeriod;
	type MaxLockDuration = MaxLockDuration;
	type FounderSetOrigin =
		pallet_collective::EnsureProportionMoreThan<AccountId, CouncilCollective, 1, 2>;
	type SuspensionJudgementOrigin = pallet_society::EnsureFounder<Runtime>;
	type MaxCandidateIntake = MaxCandidateIntake;
	type ChallengePeriod = ChallengePeriod;
}

parameter_types! {
	pub const MinVestedTransfer: Balance = 100 * DOLLARS;
	pub UnvestedFundsAllowedWithdrawReasons: WithdrawReasons =
		WithdrawReasons::except(WithdrawReasons::TRANSFER | WithdrawReasons::RESERVE);
}

impl pallet_vesting::Config for Runtime {
	type RuntimeEvent = RuntimeEvent;
	type Currency = Balances;
	type BlockNumberToBalance = ConvertInto;
	type MinVestedTransfer = MinVestedTransfer;
	type WeightInfo = pallet_vesting::weights::SubstrateWeight<Runtime>;
	type UnvestedFundsAllowedWithdrawReasons = UnvestedFundsAllowedWithdrawReasons;
	// `VestingInfo` encode length is 36bytes. 28 schedules gets encoded as 1009 bytes, which is the
	// highest number of schedules that encodes less than 2^10.
	const MAX_VESTING_SCHEDULES: u32 = 28;
}

impl pallet_mmr::Config for Runtime {
	const INDEXING_PREFIX: &'static [u8] = b"mmr";
	type Hashing = <Runtime as frame_system::Config>::Hashing;
	type Hash = <Runtime as frame_system::Config>::Hash;
	type LeafData = pallet_mmr::ParentNumberAndHash<Self>;
	type OnNewRoot = ();
	type WeightInfo = ();
}

parameter_types! {
	pub const LotteryPalletId: PalletId = PalletId(*b"py/lotto");
	pub const MaxCalls: u32 = 10;
	pub const MaxGenerateRandom: u32 = 10;
}

impl pallet_lottery::Config for Runtime {
	type PalletId = LotteryPalletId;
	type RuntimeCall = RuntimeCall;
	type Currency = Balances;
	type Randomness = RandomnessCollectiveFlip;
	type RuntimeEvent = RuntimeEvent;
	type ManagerOrigin = EnsureRoot<AccountId>;
	type MaxCalls = MaxCalls;
	type ValidateCall = Lottery;
	type MaxGenerateRandom = MaxGenerateRandom;
	type WeightInfo = pallet_lottery::weights::SubstrateWeight<Runtime>;
}

parameter_types! {
	pub const AssetDeposit: Balance = 100 * DOLLARS;
	pub const ApprovalDeposit: Balance = 1 * DOLLARS;
	pub const StringLimit: u32 = 50;
	pub const MetadataDepositBase: Balance = 10 * DOLLARS;
	pub const MetadataDepositPerByte: Balance = 1 * DOLLARS;
}

impl pallet_assets::Config for Runtime {
	type RuntimeEvent = RuntimeEvent;
	type Balance = u128;
	type AssetId = u32;
	type AssetIdParameter = codec::Compact<u32>;
	type Currency = Balances;
	type CreateOrigin = AsEnsureOriginWithArg<EnsureSigned<AccountId>>;
	type ForceOrigin = EnsureRoot<AccountId>;
	type AssetDeposit = AssetDeposit;
	type AssetAccountDeposit = ConstU128<DOLLARS>;
	type MetadataDepositBase = MetadataDepositBase;
	type MetadataDepositPerByte = MetadataDepositPerByte;
	type ApprovalDeposit = ApprovalDeposit;
	type StringLimit = StringLimit;
	type Freezer = ();
	type Extra = ();
	type CallbackHandle = ();
	type WeightInfo = pallet_assets::weights::SubstrateWeight<Runtime>;
	type RemoveItemsLimit = ConstU32<1000>;
	#[cfg(feature = "runtime-benchmarks")]
	type BenchmarkHelper = ();
}

parameter_types! {
	pub IgnoredIssuance: Balance = Treasury::pot();
	pub const QueueCount: u32 = 300;
	pub const MaxQueueLen: u32 = 1000;
	pub const FifoQueueLen: u32 = 500;
	pub const NisBasePeriod: BlockNumber = 30 * DAYS;
	pub const MinBid: Balance = 100 * DOLLARS;
	pub const MinReceipt: Perquintill = Perquintill::from_percent(1);
	pub const IntakePeriod: BlockNumber = 10;
	pub MaxIntakeWeight: Weight = MAXIMUM_BLOCK_WEIGHT / 10;
	pub const ThawThrottle: (Perquintill, BlockNumber) = (Perquintill::from_percent(25), 5);
	pub Target: Perquintill = Perquintill::zero();
	pub const NisPalletId: PalletId = PalletId(*b"py/nis  ");
}

impl pallet_nis::Config for Runtime {
	type WeightInfo = pallet_nis::weights::SubstrateWeight<Runtime>;
	type RuntimeEvent = RuntimeEvent;
	type Currency = Balances;
	type CurrencyBalance = Balance;
	type FundOrigin = frame_system::EnsureSigned<AccountId>;
	type Counterpart = ItemOf<Assets, ConstU32<9u32>, AccountId>;
	type CounterpartAmount = WithMaximumOf<ConstU128<21_000_000_000_000_000_000u128>>;
	type Deficit = ();
	type IgnoredIssuance = IgnoredIssuance;
	type Target = Target;
	type PalletId = NisPalletId;
	type QueueCount = QueueCount;
	type MaxQueueLen = MaxQueueLen;
	type FifoQueueLen = FifoQueueLen;
	type BasePeriod = NisBasePeriod;
	type MinBid = MinBid;
	type MinReceipt = MinReceipt;
	type IntakePeriod = IntakePeriod;
	type MaxIntakeWeight = MaxIntakeWeight;
	type ThawThrottle = ThawThrottle;
}

parameter_types! {
	pub const CollectionDeposit: Balance = 100 * DOLLARS;
	pub const ItemDeposit: Balance = 1 * DOLLARS;
	pub const KeyLimit: u32 = 32;
	pub const ValueLimit: u32 = 256;
	pub const ApprovalsLimit: u32 = 20;
	pub const ItemAttributesApprovalsLimit: u32 = 20;
	pub const MaxTips: u32 = 10;
	pub const MaxDeadlineDuration: BlockNumber = 12 * 30 * DAYS;
}

impl pallet_uniques::Config for Runtime {
	type RuntimeEvent = RuntimeEvent;
	type CollectionId = u32;
	type ItemId = u32;
	type Currency = Balances;
	type ForceOrigin = frame_system::EnsureRoot<AccountId>;
	type CollectionDeposit = CollectionDeposit;
	type ItemDeposit = ItemDeposit;
	type MetadataDepositBase = MetadataDepositBase;
	type AttributeDepositBase = MetadataDepositBase;
	type DepositPerByte = MetadataDepositPerByte;
	type StringLimit = StringLimit;
	type KeyLimit = KeyLimit;
	type ValueLimit = ValueLimit;
	type WeightInfo = pallet_uniques::weights::SubstrateWeight<Runtime>;
	#[cfg(feature = "runtime-benchmarks")]
	type Helper = ();
	type CreateOrigin = AsEnsureOriginWithArg<EnsureSigned<AccountId>>;
	type Locker = ();
}

parameter_types! {
	pub Features: PalletFeatures = PalletFeatures::all_enabled();
}

impl pallet_nfts::Config for Runtime {
	type RuntimeEvent = RuntimeEvent;
	type CollectionId = u32;
	type ItemId = u32;
	type Currency = Balances;
	type ForceOrigin = frame_system::EnsureRoot<AccountId>;
	type CollectionDeposit = CollectionDeposit;
	type ItemDeposit = ItemDeposit;
	type MetadataDepositBase = MetadataDepositBase;
	type AttributeDepositBase = MetadataDepositBase;
	type DepositPerByte = MetadataDepositPerByte;
	type StringLimit = StringLimit;
	type KeyLimit = KeyLimit;
	type ValueLimit = ValueLimit;
	type ApprovalsLimit = ApprovalsLimit;
	type ItemAttributesApprovalsLimit = ItemAttributesApprovalsLimit;
	type MaxTips = MaxTips;
	type MaxDeadlineDuration = MaxDeadlineDuration;
	type Features = Features;
	type WeightInfo = pallet_nfts::weights::SubstrateWeight<Runtime>;
	#[cfg(feature = "runtime-benchmarks")]
	type Helper = ();
	type CreateOrigin = AsEnsureOriginWithArg<EnsureSigned<AccountId>>;
	type Locker = ();
}

<<<<<<< HEAD
parameter_types! {
	pub const NftFractionsPalletId: PalletId = PalletId(*b"fraction");
	pub const BuybackThreshold: u32 = 1;
}

impl pallet_nft_fractionalisation::Config for Runtime {
	type RuntimeEvent = RuntimeEvent;
	type PalletId = NftFractionsPalletId;
	type Currency = Balances;
	type BuybackThreshold = BuybackThreshold;
	type CollectionId = <Self as pallet_nfts::Config>::CollectionId;
	type ItemId = <Self as pallet_nfts::Config>::ItemId;
	type AssetBalance = <Self as pallet_balances::Config>::Balance;
	type Assets = Assets;
	type Items = Nfts;
	type AssetId = <Self as pallet_assets::Config>::AssetId;
}

=======
>>>>>>> ed82c874
impl pallet_transaction_storage::Config for Runtime {
	type RuntimeEvent = RuntimeEvent;
	type Currency = Balances;
	type RuntimeCall = RuntimeCall;
	type FeeDestination = ();
	type WeightInfo = pallet_transaction_storage::weights::SubstrateWeight<Runtime>;
	type MaxBlockTransactions =
		ConstU32<{ pallet_transaction_storage::DEFAULT_MAX_BLOCK_TRANSACTIONS }>;
	type MaxTransactionSize =
		ConstU32<{ pallet_transaction_storage::DEFAULT_MAX_TRANSACTION_SIZE }>;
}

impl pallet_whitelist::Config for Runtime {
	type RuntimeEvent = RuntimeEvent;
	type RuntimeCall = RuntimeCall;
	type WhitelistOrigin = EnsureRoot<AccountId>;
	type DispatchWhitelistedOrigin = EnsureRoot<AccountId>;
	type Preimages = Preimage;
	type WeightInfo = pallet_whitelist::weights::SubstrateWeight<Runtime>;
}

parameter_types! {
	pub const MigrationSignedDepositPerItem: Balance = 1 * CENTS;
	pub const MigrationSignedDepositBase: Balance = 20 * DOLLARS;
	pub const MigrationMaxKeyLen: u32 = 512;
}

impl pallet_state_trie_migration::Config for Runtime {
	type RuntimeEvent = RuntimeEvent;
	type ControlOrigin = EnsureRoot<AccountId>;
	type Currency = Balances;
	type MaxKeyLen = MigrationMaxKeyLen;
	type SignedDepositPerItem = MigrationSignedDepositPerItem;
	type SignedDepositBase = MigrationSignedDepositBase;
	// Warning: this is not advised, as it might allow the chain to be temporarily DOS-ed.
	// Preferably, if the chain's governance/maintenance team is planning on using a specific
	// account for the migration, put it here to make sure only that account can trigger the signed
	// migrations.
	type SignedFilter = EnsureSigned<Self::AccountId>;
	type WeightInfo = ();
}

const ALLIANCE_MOTION_DURATION_IN_BLOCKS: BlockNumber = 5 * DAYS;

parameter_types! {
	pub const AllianceMotionDuration: BlockNumber = ALLIANCE_MOTION_DURATION_IN_BLOCKS;
	pub const AllianceMaxProposals: u32 = 100;
	pub const AllianceMaxMembers: u32 = 100;
}

type AllianceCollective = pallet_collective::Instance3;
impl pallet_collective::Config<AllianceCollective> for Runtime {
	type RuntimeOrigin = RuntimeOrigin;
	type Proposal = RuntimeCall;
	type RuntimeEvent = RuntimeEvent;
	type MotionDuration = AllianceMotionDuration;
	type MaxProposals = AllianceMaxProposals;
	type MaxMembers = AllianceMaxMembers;
	type DefaultVote = pallet_collective::PrimeDefaultVote;
	type WeightInfo = pallet_collective::weights::SubstrateWeight<Runtime>;
}

parameter_types! {
	pub const MaxFellows: u32 = AllianceMaxMembers::get();
	pub const MaxAllies: u32 = 100;
	pub const AllyDeposit: Balance = 10 * DOLLARS;
	pub const RetirementPeriod: BlockNumber = ALLIANCE_MOTION_DURATION_IN_BLOCKS + (1 * DAYS);
}

impl pallet_alliance::Config for Runtime {
	type RuntimeEvent = RuntimeEvent;
	type Proposal = RuntimeCall;
	type AdminOrigin = EitherOfDiverse<
		EnsureRoot<AccountId>,
		pallet_collective::EnsureProportionMoreThan<AccountId, AllianceCollective, 2, 3>,
	>;
	type MembershipManager = EitherOfDiverse<
		EnsureRoot<AccountId>,
		pallet_collective::EnsureProportionMoreThan<AccountId, AllianceCollective, 2, 3>,
	>;
	type AnnouncementOrigin = EitherOfDiverse<
		EnsureRoot<AccountId>,
		pallet_collective::EnsureProportionMoreThan<AccountId, AllianceCollective, 2, 3>,
	>;
	type Currency = Balances;
	type Slashed = Treasury;
	type InitializeMembers = AllianceMotion;
	type MembershipChanged = AllianceMotion;
	#[cfg(not(feature = "runtime-benchmarks"))]
	type IdentityVerifier = AllianceIdentityVerifier;
	#[cfg(feature = "runtime-benchmarks")]
	type IdentityVerifier = ();
	type ProposalProvider = AllianceProposalProvider;
	type MaxProposals = AllianceMaxProposals;
	type MaxFellows = MaxFellows;
	type MaxAllies = MaxAllies;
	type MaxUnscrupulousItems = ConstU32<100>;
	type MaxWebsiteUrlLength = ConstU32<255>;
	type MaxAnnouncementsCount = ConstU32<100>;
	type MaxMembersCount = AllianceMaxMembers;
	type AllyDeposit = AllyDeposit;
	type WeightInfo = pallet_alliance::weights::SubstrateWeight<Runtime>;
	type RetirementPeriod = RetirementPeriod;
}

construct_runtime!(
	pub enum Runtime where
		Block = Block,
		NodeBlock = node_primitives::Block,
		UncheckedExtrinsic = UncheckedExtrinsic
	{
		System: frame_system,
		Utility: pallet_utility,
		Babe: pallet_babe,
		Timestamp: pallet_timestamp,
		// Authorship must be before session in order to note author in the correct session and era
		// for im-online and staking.
		Authorship: pallet_authorship,
		Indices: pallet_indices,
		Balances: pallet_balances,
		TransactionPayment: pallet_transaction_payment,
		AssetTxPayment: pallet_asset_tx_payment,
		ElectionProviderMultiPhase: pallet_election_provider_multi_phase,
		Staking: pallet_staking,
		Session: pallet_session,
		Democracy: pallet_democracy,
		Council: pallet_collective::<Instance1>,
		TechnicalCommittee: pallet_collective::<Instance2>,
		Elections: pallet_elections_phragmen,
		TechnicalMembership: pallet_membership::<Instance1>,
		Grandpa: pallet_grandpa,
		Treasury: pallet_treasury,
		Contracts: pallet_contracts,
		Sudo: pallet_sudo,
		ImOnline: pallet_im_online,
		AuthorityDiscovery: pallet_authority_discovery,
		Offences: pallet_offences,
		Historical: pallet_session_historical::{Pallet},
		RandomnessCollectiveFlip: pallet_randomness_collective_flip,
		Identity: pallet_identity,
		Society: pallet_society,
		Recovery: pallet_recovery,
		Vesting: pallet_vesting,
		Scheduler: pallet_scheduler,
		Preimage: pallet_preimage,
		Proxy: pallet_proxy,
		Multisig: pallet_multisig,
		Bounties: pallet_bounties,
		Tips: pallet_tips,
		Assets: pallet_assets,
		Mmr: pallet_mmr,
		Lottery: pallet_lottery,
		Nis: pallet_nis,
		Uniques: pallet_uniques,
		Nfts: pallet_nfts,
<<<<<<< HEAD
		NftFractions: pallet_nft_fractionalisation,
=======
>>>>>>> ed82c874
		TransactionStorage: pallet_transaction_storage,
		VoterList: pallet_bags_list::<Instance1>,
		StateTrieMigration: pallet_state_trie_migration,
		ChildBounties: pallet_child_bounties,
		Referenda: pallet_referenda,
		Remark: pallet_remark,
		RootTesting: pallet_root_testing,
		ConvictionVoting: pallet_conviction_voting,
		Whitelist: pallet_whitelist,
		AllianceMotion: pallet_collective::<Instance3>,
		Alliance: pallet_alliance,
		NominationPools: pallet_nomination_pools,
		RankedPolls: pallet_referenda::<Instance2>,
		RankedCollective: pallet_ranked_collective,
		FastUnstake: pallet_fast_unstake,
		MessageQueue: pallet_message_queue,
	}
);

/// The address format for describing accounts.
pub type Address = sp_runtime::MultiAddress<AccountId, AccountIndex>;
/// Block header type as expected by this runtime.
pub type Header = generic::Header<BlockNumber, BlakeTwo256>;
/// Block type as expected by this runtime.
pub type Block = generic::Block<Header, UncheckedExtrinsic>;
/// A Block signed with a Justification
pub type SignedBlock = generic::SignedBlock<Block>;
/// BlockId type as expected by this runtime.
pub type BlockId = generic::BlockId<Block>;
/// The SignedExtension to the basic transaction logic.
///
/// When you change this, you **MUST** modify [`sign`] in `bin/node/testing/src/keyring.rs`!
///
/// [`sign`]: <../../testing/src/keyring.rs.html>
pub type SignedExtra = (
	frame_system::CheckNonZeroSender<Runtime>,
	frame_system::CheckSpecVersion<Runtime>,
	frame_system::CheckTxVersion<Runtime>,
	frame_system::CheckGenesis<Runtime>,
	frame_system::CheckEra<Runtime>,
	frame_system::CheckNonce<Runtime>,
	frame_system::CheckWeight<Runtime>,
	pallet_asset_tx_payment::ChargeAssetTxPayment<Runtime>,
);

/// Unchecked extrinsic type as expected by this runtime.
pub type UncheckedExtrinsic =
	generic::UncheckedExtrinsic<Address, RuntimeCall, Signature, SignedExtra>;
/// The payload being signed in transactions.
pub type SignedPayload = generic::SignedPayload<RuntimeCall, SignedExtra>;
/// Extrinsic type that has already been checked.
pub type CheckedExtrinsic = generic::CheckedExtrinsic<AccountId, RuntimeCall, SignedExtra>;
/// Executive: handles dispatch to the various modules.
pub type Executive = frame_executive::Executive<
	Runtime,
	Block,
	frame_system::ChainContext<Runtime>,
	Runtime,
	AllPalletsWithSystem,
	Migrations,
>;

// All migrations executed on runtime upgrade as a nested tuple of types implementing
// `OnRuntimeUpgrade`.
type Migrations = (
	pallet_nomination_pools::migration::v2::MigrateToV2<Runtime>,
	pallet_alliance::migration::Migration<Runtime>,
	pallet_contracts::Migration<Runtime>,
);

/// MMR helper types.
mod mmr {
	use super::Runtime;
	pub use pallet_mmr::primitives::*;

	pub type Leaf = <<Runtime as pallet_mmr::Config>::LeafData as LeafDataProvider>::LeafData;
	pub type Hash = <Runtime as pallet_mmr::Config>::Hash;
	pub type Hashing = <Runtime as pallet_mmr::Config>::Hashing;
}

#[cfg(feature = "runtime-benchmarks")]
#[macro_use]
extern crate frame_benchmarking;

#[cfg(feature = "runtime-benchmarks")]
mod benches {
	define_benchmarks!(
		[frame_benchmarking, BaselineBench::<Runtime>]
		[pallet_alliance, Alliance]
		[pallet_assets, Assets]
		[pallet_babe, Babe]
		[pallet_bags_list, VoterList]
		[pallet_balances, Balances]
		[pallet_bounties, Bounties]
		[pallet_child_bounties, ChildBounties]
		[pallet_collective, Council]
		[pallet_conviction_voting, ConvictionVoting]
		[pallet_contracts, Contracts]
		[pallet_democracy, Democracy]
		[pallet_election_provider_multi_phase, ElectionProviderMultiPhase]
		[pallet_election_provider_support_benchmarking, EPSBench::<Runtime>]
		[pallet_elections_phragmen, Elections]
		[pallet_fast_unstake, FastUnstake]
		[pallet_nis, Nis]
		[pallet_grandpa, Grandpa]
		[pallet_identity, Identity]
		[pallet_im_online, ImOnline]
		[pallet_indices, Indices]
		[pallet_lottery, Lottery]
		[pallet_membership, TechnicalMembership]
		[pallet_message_queue, MessageQueue]
		[pallet_mmr, Mmr]
		[pallet_multisig, Multisig]
		[pallet_nomination_pools, NominationPoolsBench::<Runtime>]
		[pallet_offences, OffencesBench::<Runtime>]
		[pallet_preimage, Preimage]
		[pallet_proxy, Proxy]
		[pallet_ranked_collective, RankedCollective]
		[pallet_referenda, Referenda]
		[pallet_recovery, Recovery]
		[pallet_remark, Remark]
		[pallet_scheduler, Scheduler]
		[pallet_session, SessionBench::<Runtime>]
		[pallet_staking, Staking]
		[pallet_state_trie_migration, StateTrieMigration]
		[frame_system, SystemBench::<Runtime>]
		[pallet_timestamp, Timestamp]
		[pallet_tips, Tips]
		[pallet_transaction_storage, TransactionStorage]
		[pallet_treasury, Treasury]
		[pallet_uniques, Uniques]
		[pallet_nfts, Nfts]
		[pallet_utility, Utility]
		[pallet_vesting, Vesting]
		[pallet_whitelist, Whitelist]
	);
}

impl_runtime_apis! {
	impl sp_api::Core<Block> for Runtime {
		fn version() -> RuntimeVersion {
			VERSION
		}

		fn execute_block(block: Block) {
			Executive::execute_block(block);
		}

		fn initialize_block(header: &<Block as BlockT>::Header) {
			Executive::initialize_block(header)
		}
	}

	impl sp_api::Metadata<Block> for Runtime {
		fn metadata() -> OpaqueMetadata {
			OpaqueMetadata::new(Runtime::metadata().into())
		}
	}

	impl sp_block_builder::BlockBuilder<Block> for Runtime {
		fn apply_extrinsic(extrinsic: <Block as BlockT>::Extrinsic) -> ApplyExtrinsicResult {
			Executive::apply_extrinsic(extrinsic)
		}

		fn finalize_block() -> <Block as BlockT>::Header {
			Executive::finalize_block()
		}

		fn inherent_extrinsics(data: InherentData) -> Vec<<Block as BlockT>::Extrinsic> {
			data.create_extrinsics()
		}

		fn check_inherents(block: Block, data: InherentData) -> CheckInherentsResult {
			data.check_extrinsics(&block)
		}
	}

	impl sp_transaction_pool::runtime_api::TaggedTransactionQueue<Block> for Runtime {
		fn validate_transaction(
			source: TransactionSource,
			tx: <Block as BlockT>::Extrinsic,
			block_hash: <Block as BlockT>::Hash,
		) -> TransactionValidity {
			Executive::validate_transaction(source, tx, block_hash)
		}
	}

	impl sp_offchain::OffchainWorkerApi<Block> for Runtime {
		fn offchain_worker(header: &<Block as BlockT>::Header) {
			Executive::offchain_worker(header)
		}
	}

	impl fg_primitives::GrandpaApi<Block> for Runtime {
		fn grandpa_authorities() -> GrandpaAuthorityList {
			Grandpa::grandpa_authorities()
		}

		fn current_set_id() -> fg_primitives::SetId {
			Grandpa::current_set_id()
		}

		fn submit_report_equivocation_unsigned_extrinsic(
			equivocation_proof: fg_primitives::EquivocationProof<
				<Block as BlockT>::Hash,
				NumberFor<Block>,
			>,
			key_owner_proof: fg_primitives::OpaqueKeyOwnershipProof,
		) -> Option<()> {
			let key_owner_proof = key_owner_proof.decode()?;

			Grandpa::submit_unsigned_equivocation_report(
				equivocation_proof,
				key_owner_proof,
			)
		}

		fn generate_key_ownership_proof(
			_set_id: fg_primitives::SetId,
			authority_id: GrandpaId,
		) -> Option<fg_primitives::OpaqueKeyOwnershipProof> {
			use codec::Encode;

			Historical::prove((fg_primitives::KEY_TYPE, authority_id))
				.map(|p| p.encode())
				.map(fg_primitives::OpaqueKeyOwnershipProof::new)
		}
	}

	impl pallet_nomination_pools_runtime_api::NominationPoolsApi<Block, AccountId, Balance> for Runtime {
		fn pending_rewards(member_account: AccountId) -> Balance {
			NominationPools::pending_rewards(member_account).unwrap_or_default()
		}
	}

	impl sp_consensus_babe::BabeApi<Block> for Runtime {
		fn configuration() -> sp_consensus_babe::BabeConfiguration {
			let epoch_config = Babe::epoch_config().unwrap_or(BABE_GENESIS_EPOCH_CONFIG);
			sp_consensus_babe::BabeConfiguration {
				slot_duration: Babe::slot_duration(),
				epoch_length: EpochDuration::get(),
				c: epoch_config.c,
				authorities: Babe::authorities().to_vec(),
				randomness: Babe::randomness(),
				allowed_slots: epoch_config.allowed_slots,
			}
		}

		fn current_epoch_start() -> sp_consensus_babe::Slot {
			Babe::current_epoch_start()
		}

		fn current_epoch() -> sp_consensus_babe::Epoch {
			Babe::current_epoch()
		}

		fn next_epoch() -> sp_consensus_babe::Epoch {
			Babe::next_epoch()
		}

		fn generate_key_ownership_proof(
			_slot: sp_consensus_babe::Slot,
			authority_id: sp_consensus_babe::AuthorityId,
		) -> Option<sp_consensus_babe::OpaqueKeyOwnershipProof> {
			use codec::Encode;

			Historical::prove((sp_consensus_babe::KEY_TYPE, authority_id))
				.map(|p| p.encode())
				.map(sp_consensus_babe::OpaqueKeyOwnershipProof::new)
		}

		fn submit_report_equivocation_unsigned_extrinsic(
			equivocation_proof: sp_consensus_babe::EquivocationProof<<Block as BlockT>::Header>,
			key_owner_proof: sp_consensus_babe::OpaqueKeyOwnershipProof,
		) -> Option<()> {
			let key_owner_proof = key_owner_proof.decode()?;

			Babe::submit_unsigned_equivocation_report(
				equivocation_proof,
				key_owner_proof,
			)
		}
	}

	impl sp_authority_discovery::AuthorityDiscoveryApi<Block> for Runtime {
		fn authorities() -> Vec<AuthorityDiscoveryId> {
			AuthorityDiscovery::authorities()
		}
	}

	impl frame_system_rpc_runtime_api::AccountNonceApi<Block, AccountId, Index> for Runtime {
		fn account_nonce(account: AccountId) -> Index {
			System::account_nonce(account)
		}
	}

	impl pallet_contracts::ContractsApi<Block, AccountId, Balance, BlockNumber, Hash> for Runtime
	{
		fn call(
			origin: AccountId,
			dest: AccountId,
			value: Balance,
			gas_limit: Option<Weight>,
			storage_deposit_limit: Option<Balance>,
			input_data: Vec<u8>,
		) -> pallet_contracts_primitives::ContractExecResult<Balance> {
			let gas_limit = gas_limit.unwrap_or(RuntimeBlockWeights::get().max_block);
			Contracts::bare_call(
				origin,
				dest,
				value,
				gas_limit,
				storage_deposit_limit,
				input_data,
				true,
				pallet_contracts::Determinism::Deterministic,
			)
		}

		fn instantiate(
			origin: AccountId,
			value: Balance,
			gas_limit: Option<Weight>,
			storage_deposit_limit: Option<Balance>,
			code: pallet_contracts_primitives::Code<Hash>,
			data: Vec<u8>,
			salt: Vec<u8>,
		) -> pallet_contracts_primitives::ContractInstantiateResult<AccountId, Balance>
		{
			let gas_limit = gas_limit.unwrap_or(RuntimeBlockWeights::get().max_block);
			Contracts::bare_instantiate(
				origin,
				value,
				gas_limit,
				storage_deposit_limit,
				code,
				data,
				salt,
				true
			)
		}

		fn upload_code(
			origin: AccountId,
			code: Vec<u8>,
			storage_deposit_limit: Option<Balance>,
			determinism: pallet_contracts::Determinism,
		) -> pallet_contracts_primitives::CodeUploadResult<Hash, Balance>
		{
			Contracts::bare_upload_code(
				origin,
				code,
				storage_deposit_limit,
				determinism,
			)
		}

		fn get_storage(
			address: AccountId,
			key: Vec<u8>,
		) -> pallet_contracts_primitives::GetStorageResult {
			Contracts::get_storage(
				address,
				key
			)
		}
	}

	impl pallet_transaction_payment_rpc_runtime_api::TransactionPaymentApi<
		Block,
		Balance,
	> for Runtime {
		fn query_info(uxt: <Block as BlockT>::Extrinsic, len: u32) -> RuntimeDispatchInfo<Balance> {
			TransactionPayment::query_info(uxt, len)
		}
		fn query_fee_details(uxt: <Block as BlockT>::Extrinsic, len: u32) -> FeeDetails<Balance> {
			TransactionPayment::query_fee_details(uxt, len)
		}
	}

	impl pallet_transaction_payment_rpc_runtime_api::TransactionPaymentCallApi<Block, Balance, RuntimeCall>
		for Runtime
	{
		fn query_call_info(call: RuntimeCall, len: u32) -> RuntimeDispatchInfo<Balance> {
			TransactionPayment::query_call_info(call, len)
		}
		fn query_call_fee_details(call: RuntimeCall, len: u32) -> FeeDetails<Balance> {
			TransactionPayment::query_call_fee_details(call, len)
		}
	}

	impl pallet_mmr::primitives::MmrApi<
		Block,
		mmr::Hash,
		BlockNumber,
	> for Runtime {
		fn mmr_root() -> Result<mmr::Hash, mmr::Error> {
			Ok(Mmr::mmr_root())
		}

		fn mmr_leaf_count() -> Result<mmr::LeafIndex, mmr::Error> {
			Ok(Mmr::mmr_leaves())
		}

		fn generate_proof(
			block_numbers: Vec<BlockNumber>,
			best_known_block_number: Option<BlockNumber>,
		) -> Result<(Vec<mmr::EncodableOpaqueLeaf>, mmr::Proof<mmr::Hash>), mmr::Error> {
			Mmr::generate_proof(block_numbers, best_known_block_number).map(
				|(leaves, proof)| {
					(
						leaves
							.into_iter()
							.map(|leaf| mmr::EncodableOpaqueLeaf::from_leaf(&leaf))
							.collect(),
						proof,
					)
				},
			)
		}

		fn verify_proof(leaves: Vec<mmr::EncodableOpaqueLeaf>, proof: mmr::Proof<mmr::Hash>)
			-> Result<(), mmr::Error>
		{
			let leaves = leaves.into_iter().map(|leaf|
				leaf.into_opaque_leaf()
				.try_decode()
				.ok_or(mmr::Error::Verify)).collect::<Result<Vec<mmr::Leaf>, mmr::Error>>()?;
			Mmr::verify_leaves(leaves, proof)
		}

		fn verify_proof_stateless(
			root: mmr::Hash,
			leaves: Vec<mmr::EncodableOpaqueLeaf>,
			proof: mmr::Proof<mmr::Hash>
		) -> Result<(), mmr::Error> {
			let nodes = leaves.into_iter().map(|leaf|mmr::DataOrHash::Data(leaf.into_opaque_leaf())).collect();
			pallet_mmr::verify_leaves_proof::<mmr::Hashing, _>(root, nodes, proof)
		}
	}

	impl sp_session::SessionKeys<Block> for Runtime {
		fn generate_session_keys(seed: Option<Vec<u8>>) -> Vec<u8> {
			SessionKeys::generate(seed)
		}

		fn decode_session_keys(
			encoded: Vec<u8>,
		) -> Option<Vec<(Vec<u8>, KeyTypeId)>> {
			SessionKeys::decode_into_raw_public_keys(&encoded)
		}
	}

	#[cfg(feature = "try-runtime")]
	impl frame_try_runtime::TryRuntime<Block> for Runtime {
		fn on_runtime_upgrade(checks: bool) -> (Weight, Weight) {
			// NOTE: intentional unwrap: we don't want to propagate the error backwards, and want to
			// have a backtrace here. If any of the pre/post migration checks fail, we shall stop
			// right here and right now.
			let weight = Executive::try_runtime_upgrade(checks).unwrap();
			(weight, RuntimeBlockWeights::get().max_block)
		}

		fn execute_block(
			block: Block,
			state_root_check: bool,
			signature_check: bool,
			select: frame_try_runtime::TryStateSelect
		) -> Weight {
			// NOTE: intentional unwrap: we don't want to propagate the error backwards, and want to
			// have a backtrace here.
			Executive::try_execute_block(block, state_root_check, signature_check, select).unwrap()
		}
	}

	#[cfg(feature = "runtime-benchmarks")]
	impl frame_benchmarking::Benchmark<Block> for Runtime {
		fn benchmark_metadata(extra: bool) -> (
			Vec<frame_benchmarking::BenchmarkList>,
			Vec<frame_support::traits::StorageInfo>,
		) {
			use frame_benchmarking::{baseline, Benchmarking, BenchmarkList};
			use frame_support::traits::StorageInfoTrait;

			// Trying to add benchmarks directly to the Session Pallet caused cyclic dependency
			// issues. To get around that, we separated the Session benchmarks into its own crate,
			// which is why we need these two lines below.
			use pallet_session_benchmarking::Pallet as SessionBench;
			use pallet_offences_benchmarking::Pallet as OffencesBench;
			use pallet_election_provider_support_benchmarking::Pallet as EPSBench;
			use frame_system_benchmarking::Pallet as SystemBench;
			use baseline::Pallet as BaselineBench;
			use pallet_nomination_pools_benchmarking::Pallet as NominationPoolsBench;

			let mut list = Vec::<BenchmarkList>::new();
			list_benchmarks!(list, extra);

			let storage_info = AllPalletsWithSystem::storage_info();

			(list, storage_info)
		}

		fn dispatch_benchmark(
			config: frame_benchmarking::BenchmarkConfig
		) -> Result<Vec<frame_benchmarking::BenchmarkBatch>, sp_runtime::RuntimeString> {
			use frame_benchmarking::{baseline, Benchmarking, BenchmarkBatch,  TrackedStorageKey};

			// Trying to add benchmarks directly to the Session Pallet caused cyclic dependency
			// issues. To get around that, we separated the Session benchmarks into its own crate,
			// which is why we need these two lines below.
			use pallet_session_benchmarking::Pallet as SessionBench;
			use pallet_offences_benchmarking::Pallet as OffencesBench;
			use pallet_election_provider_support_benchmarking::Pallet as EPSBench;
			use frame_system_benchmarking::Pallet as SystemBench;
			use baseline::Pallet as BaselineBench;
			use pallet_nomination_pools_benchmarking::Pallet as NominationPoolsBench;

			impl pallet_session_benchmarking::Config for Runtime {}
			impl pallet_offences_benchmarking::Config for Runtime {}
			impl pallet_election_provider_support_benchmarking::Config for Runtime {}
			impl frame_system_benchmarking::Config for Runtime {}
			impl baseline::Config for Runtime {}
			impl pallet_nomination_pools_benchmarking::Config for Runtime {}

			use frame_support::traits::WhitelistedStorageKeys;
			let mut whitelist: Vec<TrackedStorageKey> = AllPalletsWithSystem::whitelisted_storage_keys();

			// Treasury Account
			// TODO: this is manual for now, someday we might be able to use a
			// macro for this particular key
			let treasury_key = frame_system::Account::<Runtime>::hashed_key_for(Treasury::account_id());
			whitelist.push(treasury_key.to_vec().into());

			let mut batches = Vec::<BenchmarkBatch>::new();
			let params = (&config, &whitelist);
			add_benchmarks!(params, batches);
			Ok(batches)
		}
	}
}

#[cfg(test)]
mod tests {
	use super::*;
	use frame_election_provider_support::NposSolution;
	use frame_support::traits::WhitelistedStorageKeys;
	use frame_system::offchain::CreateSignedTransaction;
	use sp_core::hexdisplay::HexDisplay;
	use sp_runtime::UpperOf;
	use std::collections::HashSet;

	#[test]
	fn check_whitelist() {
		let whitelist: HashSet<String> = AllPalletsWithSystem::whitelisted_storage_keys()
			.iter()
			.map(|e| HexDisplay::from(&e.key).to_string())
			.collect();

		// Block Number
		assert!(
			whitelist.contains("26aa394eea5630e07c48ae0c9558cef702a5c1b19ab7a04f536c519aca4983ac")
		);
		// Total Issuance
		assert!(
			whitelist.contains("c2261276cc9d1f8598ea4b6a74b15c2f57c875e4cff74148e4628f264b974c80")
		);
		// Execution Phase
		assert!(
			whitelist.contains("26aa394eea5630e07c48ae0c9558cef7ff553b5a9862a516939d82b3d3d8661a")
		);
		// Event Count
		assert!(
			whitelist.contains("26aa394eea5630e07c48ae0c9558cef70a98fdbe9ce6c55837576c60c7af3850")
		);
		// System Events
		assert!(
			whitelist.contains("26aa394eea5630e07c48ae0c9558cef780d41e5e16056765bc8461851072c9d7")
		);
		// System BlockWeight
		assert!(
			whitelist.contains("26aa394eea5630e07c48ae0c9558cef734abf5cb34d6244378cddbf18e849d96")
		);
	}

	#[test]
	fn validate_transaction_submitter_bounds() {
		fn is_submit_signed_transaction<T>()
		where
			T: CreateSignedTransaction<RuntimeCall>,
		{
		}

		is_submit_signed_transaction::<Runtime>();
	}

	#[test]
	fn perbill_as_onchain_accuracy() {
		type OnChainAccuracy =
			<<Runtime as pallet_election_provider_multi_phase::MinerConfig>::Solution as NposSolution>::Accuracy;
		let maximum_chain_accuracy: Vec<UpperOf<OnChainAccuracy>> = (0..MaxNominations::get())
			.map(|_| <UpperOf<OnChainAccuracy>>::from(OnChainAccuracy::one().deconstruct()))
			.collect();
		let _: UpperOf<OnChainAccuracy> =
			maximum_chain_accuracy.iter().fold(0, |acc, x| acc.checked_add(*x).unwrap());
	}

	#[test]
	fn call_size() {
		let size = core::mem::size_of::<RuntimeCall>();
		assert!(
			size <= 208,
			"size of RuntimeCall {} is more than 208 bytes: some calls have too big arguments, use Box to reduce the
			size of RuntimeCall.
			If the limit is too strong, maybe consider increase the limit to 300.",
			size,
		);
	}
}<|MERGE_RESOLUTION|>--- conflicted
+++ resolved
@@ -1589,7 +1589,6 @@
 	type Locker = ();
 }
 
-<<<<<<< HEAD
 parameter_types! {
 	pub const NftFractionsPalletId: PalletId = PalletId(*b"fraction");
 	pub const BuybackThreshold: u32 = 1;
@@ -1608,8 +1607,6 @@
 	type AssetId = <Self as pallet_assets::Config>::AssetId;
 }
 
-=======
->>>>>>> ed82c874
 impl pallet_transaction_storage::Config for Runtime {
 	type RuntimeEvent = RuntimeEvent;
 	type Currency = Balances;
@@ -1765,10 +1762,7 @@
 		Nis: pallet_nis,
 		Uniques: pallet_uniques,
 		Nfts: pallet_nfts,
-<<<<<<< HEAD
 		NftFractions: pallet_nft_fractionalisation,
-=======
->>>>>>> ed82c874
 		TransactionStorage: pallet_transaction_storage,
 		VoterList: pallet_bags_list::<Instance1>,
 		StateTrieMigration: pallet_state_trie_migration,
