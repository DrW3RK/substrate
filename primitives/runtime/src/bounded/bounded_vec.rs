--- conflicted
+++ resolved
@@ -214,8 +214,6 @@
 	}
 }
 
-<<<<<<< HEAD
-=======
 impl<'a, T, S> Clone for BoundedSlice<'a, T, S> {
 	fn clone(&self) -> Self {
 		BoundedSlice(self.0, PhantomData)
@@ -225,7 +223,6 @@
 // Since a reference `&T` is always `Copy`, so is `BoundedSlice<'a, T, S>`.
 impl<'a, T, S> Copy for BoundedSlice<'a, T, S> {}
 
->>>>>>> b195d0a5
 // will allow for all immutable operations of `[T]` on `BoundedSlice<T>`.
 impl<'a, T, S> Deref for BoundedSlice<'a, T, S> {
 	type Target = [T];
