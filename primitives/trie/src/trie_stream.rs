--- conflicted
+++ resolved
@@ -17,26 +17,16 @@
 
 //! `TrieStream` implementation for Substrate's trie format.
 
-<<<<<<< HEAD
-use hash_db::Hasher;
-use trie_root;
-use codec::{Encode, Compact};
-use sp_std::vec::Vec;
-use sp_std::ops::Range;
-use crate::{trie_constants};
-use crate::node_header::{NodeKind, size_and_prefix_iterator};
-use crate::node_codec::Bitmap;
-=======
 use crate::{
 	node_codec::Bitmap,
 	node_header::{size_and_prefix_iterator, NodeKind},
 	trie_constants,
 };
-use codec::Encode;
+use codec::{Encode, Compact};
 use hash_db::Hasher;
 use sp_std::vec::Vec;
 use trie_root;
->>>>>>> 7dcc77b9
+use sp_std::ops::Range;
 
 const BRANCH_NODE_NO_VALUE: u8 = 254;
 const BRANCH_NODE_WITH_VALUE: u8 = 255;
@@ -78,7 +68,6 @@
 	let size = sp_std::cmp::min(trie_constants::NIBBLE_SIZE_BOUND, nibbles.len());
 
 	let iter_start = match kind {
-<<<<<<< HEAD
 		NodeKind::Leaf => size_and_prefix_iterator(size, trie_constants::LEAF_PREFIX_MASK, 2),
 		NodeKind::BranchNoValue => size_and_prefix_iterator(size, trie_constants::BRANCH_WITHOUT_MASK, 2),
 		NodeKind::BranchWithValue => size_and_prefix_iterator(size, trie_constants::BRANCH_WITH_MASK, 2),
@@ -88,13 +77,6 @@
 			size_and_prefix_iterator(size, trie_constants::ALT_HASHING_BRANCH_WITH_MASK, 4),
 		NodeKind::AltHashBranchWithValueHash
 		| NodeKind::AltHashLeafHash => unreachable!("only added value that do not contain hash"),
-=======
-		NodeKind::Leaf => size_and_prefix_iterator(size, trie_constants::LEAF_PREFIX_MASK),
-		NodeKind::BranchNoValue =>
-			size_and_prefix_iterator(size, trie_constants::BRANCH_WITHOUT_MASK),
-		NodeKind::BranchWithValue =>
-			size_and_prefix_iterator(size, trie_constants::BRANCH_WITH_MASK),
->>>>>>> 7dcc77b9
 	};
 	iter_start
 		.chain(if nibbles.len() % 2 == 1 { Some(nibbles[0]) } else { None })
@@ -102,7 +84,6 @@
 }
 
 impl trie_root::TrieStream for TrieStream {
-<<<<<<< HEAD
 	fn new(meta: Option<u32>) -> Self {
 		Self {
 			buffer: Vec::new(),
@@ -110,10 +91,6 @@
 			apply_inner_hashing: false,
 			current_value_range: None,
 		}
-=======
-	fn new() -> Self {
-		TrieStream { buffer: Vec::new() }
->>>>>>> 7dcc77b9
 	}
 
 	fn append_empty_data(&mut self) {
