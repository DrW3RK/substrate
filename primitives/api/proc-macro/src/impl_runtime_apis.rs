--- conflicted
+++ resolved
@@ -457,12 +457,7 @@
 		input.items.push(parse_quote! {
 			fn __runtime_api_internal_call_api_at(
 				&self,
-<<<<<<< HEAD
 				at: <__SR_API_BLOCK__ as #crate_::BlockT>::Hash,
-=======
-				at: <__SrApiBlock__ as #crate_::BlockT>::Hash,
-				context: #crate_::ExecutionContext,
->>>>>>> 7bbfe737
 				params: std::vec::Vec<u8>,
 				fn_name: &dyn Fn(#crate_::RuntimeVersion) -> &'static str,
 			) -> std::result::Result<std::vec::Vec<u8>, #crate_::ApiError> {
