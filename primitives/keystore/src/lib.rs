--- conflicted
+++ resolved
@@ -21,12 +21,8 @@
 
 use crate::vrf::{VRFSignature, VRFTranscriptData};
 use sp_core::{
-<<<<<<< HEAD
 	bls377,
-	crypto::{CryptoTypePublicPair, KeyTypeId},
-=======
 	crypto::{ByteArray, CryptoTypeId, KeyTypeId},
->>>>>>> bf395c83
 	ecdsa, ed25519, sr25519,
 };
 
@@ -167,6 +163,34 @@
 		msg: &[u8; 32],
 	) -> Result<Option<ecdsa::Signature>, Error>;
 
+	/// Returns all bls public keys for the given key type.
+	fn bls377_public_keys(&self, id: KeyTypeId) -> Vec<bls377::Public>;
+
+	/// Generate a new bls377 key pair for the given key type and an optional seed.
+	///
+	/// Returns an `bls377::Public` key of the generated key pair or an `Err` if
+	/// something failed during key generation.
+	fn bls377_generate_new(
+		&self,
+		key_type: KeyTypeId,
+		seed: Option<&str>,
+	) -> Result<bls377::Public, Error>;
+
+	/// Generate a bls377 signature for a given message.
+	///
+	/// Receives [`KeyTypeId`] and a [`bls377::Public`] key to be able to map
+	/// them to a private key that exists in the keystore.
+	///
+	/// Returns an [`bls377::Signature`] or `None` in case the given `key_type`
+	/// and `public` combination doesn't exist in the keystore.
+	/// An `Err` will be returned if generating the signature itself failed.
+	fn bls377_sign(
+		&self,
+		key_type: KeyTypeId,
+		public: &bls377::Public,
+		msg: &[u8],
+	) -> Result<Option<bls377::Signature>, Error>;
+
 	/// Insert a new secret key.
 	fn insert(&self, key_type: KeyTypeId, suri: &str, public: &[u8]) -> Result<(), ()>;
 
@@ -196,80 +220,6 @@
 		crypto_id: CryptoTypeId,
 		public: &[u8],
 		msg: &[u8],
-<<<<<<< HEAD
-	) -> Result<Option<Vec<u8>>, Error>;
-
-	/// Generate VRF signature for given transcript data.
-	///
-	/// Receives KeyTypeId and Public key to be able to map
-	/// them to a private key that exists in the keystore which
-	/// is, in turn, used for signing the provided transcript.
-	///
-	/// Returns a result containing the signature data.
-	/// Namely, VRFOutput and VRFProof which are returned
-	/// inside the `VRFSignature` container struct.
-	///
-	/// This function will return `None` if the given `key_type` and `public` combination
-	/// doesn't exist in the keystore or an `Err` when something failed.
-	fn sr25519_vrf_sign(
-		&self,
-		key_type: KeyTypeId,
-		public: &sr25519::Public,
-		transcript_data: VRFTranscriptData,
-	) -> Result<Option<VRFSignature>, Error>;
-
-	/// Generate an ECDSA signature for a given pre-hashed message.
-	///
-	/// Receives [`KeyTypeId`] and an [`ecdsa::Public`] key to be able to map
-	/// them to a private key that exists in the keystore. This private key is,
-	/// in turn, used for signing the provided pre-hashed message.
-	///
-	/// The `msg` argument provided should be a hashed message for which an
-	/// ECDSA signature should be generated.
-	///
-	/// Returns an [`ecdsa::Signature`] or `None` in case the given `id` and
-	/// `public` combination doesn't exist in the keystore. An `Err` will be
-	/// returned if generating the signature itself failed.
-	fn ecdsa_sign_prehashed(
-		&self,
-		id: KeyTypeId,
-		public: &ecdsa::Public,
-		msg: &[u8; 32],
-	) -> Result<Option<ecdsa::Signature>, Error>;
-
-	/// Returns all bls public keys for the given key type.
-	fn bls377_public_keys(&self, id: KeyTypeId) -> Vec<bls377::Public>;
-
-	/// Generate a new bls key pair for the given key type and an optional seed.
-	///
-	/// If the given seed is `Some(_)`, the key pair will only be stored in memory.
-	///
-	/// Returns the public key of the generated key pair.
-	fn bls377_generate_new(
-		&self,
-		id: KeyTypeId,
-		seed: Option<&str>,
-	) -> Result<bls377::Public, Error>;
-
-	/// Generate an BLS signature for a given message.
-	///
-	/// Receives [`KeyTypeId`] and an [`bls377::Public`] key to be able to map
-	/// them to a private key that exists in the keystore. This private key is,
-	/// in turn, used for signing the provided message.
-	///
-	/// The `msg` argument provided should be a message for which an
-	/// BLS12-377 signature should be generated.
-	///
-	/// Returns an [`bls377::Signature`] or `None` in case the given `id` and
-	/// `public` combination doesn't exist in the keystore. An `Err` will be
-	/// returned if generating the signature itself failed.
-	fn bls377_sign(
-		&self,
-		id: KeyTypeId,
-		public: &bls377::Public,
-		msg: &[u8],
-	) -> Result<Option<bls377::Signature>, Error>;
-=======
 	) -> Result<Option<Vec<u8>>, Error> {
 		use codec::Encode;
 
@@ -288,12 +238,16 @@
 				let public = ecdsa::Public::from_slice(public)
 					.map_err(|_| Error::ValidationError("Invalid public key format".into()))?;
 				self.ecdsa_sign(id, &public, msg)?.map(|s| s.encode())
+			},
+			bls377::CRYPTO_ID => {
+				let public = bls377::Public::from_slice(public)
+					.map_err(|_| Error::ValidationError("Invalid public key format".into()))?;
+				self.bls377_sign(id, &public, msg)?.map(|s| s.encode())
 			},
 			_ => return Err(Error::KeyNotSupported(id)),
 		};
 		Ok(signature)
 	}
->>>>>>> bf395c83
 }
 
 /// A shared pointer to a keystore implementation.
